{
 "cells": [
  {
   "cell_type": "markdown",
   "metadata": {},
   "source": [
    "# Fitting\n",
    "\n",
    "\n",
    "## Prerequisites\n",
    "\n",
    "- Knowledge of spectral analysis to produce 1D On-Off datasets, [see the following tutorial](../analysis/1D/spectral_analysis.ipynb)\n",
    "- Reading of pre-computed datasets [see the MWL tutorial](../analysis/3D/analysis_mwl.ipynb)\n",
    "- General knowledge on statistics and optimization methods\n",
    "\n",
    "## Proposed approach\n",
    "\n",
    "This is a hands-on tutorial to `~gammapy.modeling`, showing how to do perform a Fit in gammapy. The emphasis here is on interfacing the `Fit` class and inspecting the errors. To see an analysis example of how datasets and models interact, see the [model management notebook](model_management.ipynb). As an example, in this notebook, we are going to work with HESS data of the Crab Nebula and show in particular how to :\n",
    "- perform a spectral analysis\n",
    "- use different fitting backends\n",
    "- access covariance matrix information and parameter errors\n",
    "- compute likelihood profile\n",
    "- compute confidence contours\n",
    "\n",
    "See also: [Models gallery tutorial](models.ipynb) and `docs/modeling/index.rst`.\n",
    "\n",
    "\n",
    "## The setup"
   ]
  },
  {
   "cell_type": "code",
   "execution_count": null,
   "metadata": {},
   "outputs": [],
   "source": [
    "import numpy as np\n",
    "from astropy import units as u\n",
    "import matplotlib.pyplot as plt\n",
    "from matplotlib.ticker import StrMethodFormatter\n",
    "import scipy.stats as st\n",
    "from gammapy.modeling import Fit\n",
    "from gammapy.datasets import Datasets, SpectrumDatasetOnOff\n",
    "from gammapy.modeling.models import LogParabolaSpectralModel, SkyModel\n",
    "from gammapy.visualization.utils import plot_contour_line\n",
    "from itertools import combinations"
   ]
  },
  {
   "cell_type": "markdown",
   "metadata": {},
   "source": [
    "## Model and dataset\n",
    "\n",
    "First we define the source model, here we need only a spectral model for which we choose a log-parabola"
   ]
  },
  {
   "cell_type": "code",
   "execution_count": null,
   "metadata": {},
   "outputs": [],
   "source": [
    "crab_spectrum = LogParabolaSpectralModel(\n",
    "    amplitude=1e-11 / u.cm ** 2 / u.s / u.TeV,\n",
    "    reference=1 * u.TeV,\n",
    "    alpha=2.3,\n",
    "    beta=0.2,\n",
    ")\n",
    "\n",
    "crab_spectrum.alpha.max = 3\n",
    "crab_spectrum.alpha.min = 1\n",
    "crab_model = SkyModel(spectral_model=crab_spectrum, name=\"crab\")"
   ]
  },
  {
   "cell_type": "markdown",
   "metadata": {},
   "source": [
    "The data and background are read from pre-computed ON/OFF datasets of HESS observations, for simplicity we stack them together.\n",
    "Then we set the model and fit range to the resulting dataset."
   ]
  },
  {
   "cell_type": "code",
   "execution_count": null,
   "metadata": {},
   "outputs": [],
   "source": [
    "datasets = []\n",
    "for obs_id in [23523, 23526]:\n",
    "    dataset = SpectrumDatasetOnOff.read(\n",
    "        f\"$GAMMAPY_DATA/joint-crab/spectra/hess/pha_obs{obs_id}.fits\"\n",
    "    )\n",
    "    datasets.append(dataset)\n",
    "\n",
    "dataset_hess = Datasets(datasets).stack_reduce(name=\"HESS\")\n",
    "\n",
    "# Set model and fit range\n",
    "dataset_hess.models = crab_model\n",
    "e_min = 0.66 * u.TeV\n",
    "e_max = 30 * u.TeV\n",
    "dataset_hess.mask_fit = dataset_hess.counts.geom.energy_mask(e_min, e_max)"
   ]
  },
  {
   "cell_type": "markdown",
   "metadata": {},
   "source": [
    "## Fitting options\n",
    "\n",
    "\n",
    "\n",
    "First let's create a `Fit` instance:"
   ]
  },
  {
   "cell_type": "code",
   "execution_count": null,
   "metadata": {},
   "outputs": [],
   "source": [
    "scipy_opts = {\n",
    "    \"method\": \"L-BFGS-B\",\n",
    "    \"options\": {\"ftol\": 1e-4, \"gtol\": 1e-05},\n",
    "    \"backend\": \"scipy\",\n",
    "}\n",
    "fit_scipy = Fit(store_trace=True, optimize_opts=scipy_opts)"
   ]
  },
  {
   "cell_type": "markdown",
   "metadata": {},
   "source": [
    "By default the fit is performed using MINUIT, you can select alternative optimizers and set their option using the `optimize_opts` argument of the `Fit.run()` method. In addition we have specified to store the trace of parameter values of the fit.\n",
    "\n",
    "Note that, for now, covaraince matrix and errors are computed only for the fitting with MINUIT. However depending on the problem other optimizers can better perform, so somethimes it can be usefull to run a pre-fit with alternative optimization methods.\n",
    "\n",
    "For the \"scipy\" backend the available options are desribed in detail here:  \n",
    "https://docs.scipy.org/doc/scipy/reference/generated/scipy.optimize.minimize.html"
   ]
  },
  {
   "cell_type": "code",
   "execution_count": null,
   "metadata": {},
   "outputs": [],
   "source": [
    "%%time\n",
    "result_scipy = fit_scipy.run([dataset_hess])"
   ]
  },
  {
   "cell_type": "markdown",
   "metadata": {},
   "source": [
    "For the \"sherpa\" backend you can choose the optimization algorithm between method = {\"simplex\",  \"levmar\", \"moncar\", \"gridsearch\"}.  \n",
    "Those methods are described and compared in detail on http://cxc.cfa.harvard.edu/sherpa/methods/index.html \n",
    "The available options of the optimization methods are described on the following page https://cxc.cfa.harvard.edu/sherpa/methods/opt_methods.html"
   ]
  },
  {
   "cell_type": "code",
   "execution_count": null,
   "metadata": {},
   "outputs": [],
   "source": [
    "%%time\n",
    "sherpa_opts = {\"method\": \"simplex\", \"ftol\": 1e-3, \"maxfev\": int(1e4)}\n",
    "fit_sherpa = Fit(store_trace=True, backend=\"sherpa\", optimize_opts=sherpa_opts)\n",
    "results_simplex = fit_sherpa.run([dataset_hess])"
   ]
  },
  {
   "cell_type": "markdown",
   "metadata": {},
   "source": [
    "For the \"minuit\" backend see https://iminuit.readthedocs.io/en/latest/reference.html for a detailed description of the available options. If there is an entry ‘migrad_opts’, those options will be passed to [iminuit.Minuit.migrad](https://iminuit.readthedocs.io/en/latest/reference.html#iminuit.Minuit.migrad). Additionnaly you can set the fit tolerance using the [tol](https://iminuit.readthedocs.io/en/latest/reference.html#iminuit.Minuit.tol\n",
    ") option. The minimization will stop when the estimated distance to the minimum is less than 0.001*tol (by default tol=0.1). The [strategy](https://iminuit.readthedocs.io/en/latest/reference.html#iminuit.Minuit.strategy) option change the speed and accuracy of the optimizer: 0 fast, 1 default, 2 slow but accurate. If you want more reliable error estimates, you should run the final fit with strategy 2.\n"
   ]
  },
  {
   "cell_type": "code",
   "execution_count": null,
   "metadata": {},
   "outputs": [],
   "source": [
    "%%time\n",
    "fit = Fit(store_trace=True)\n",
    "minuit_opts = {\"tol\": 0.001, \"strategy\": 1}\n",
    "fit.backend = \"minuit\"\n",
    "fit.optimize_opts = minuit_opts\n",
    "result_minuit = fit.run([dataset_hess])"
   ]
  },
  {
   "cell_type": "markdown",
   "metadata": {},
   "source": [
    "## Fit quality assessment\n",
    "\n",
    "There are various ways to check the convergence and quality of a fit. Among them:\n",
    "\n",
    "Refer to the automatically-generated results dictionary:"
   ]
  },
  {
   "cell_type": "code",
   "execution_count": null,
   "metadata": {},
   "outputs": [],
   "source": [
    "print(result_scipy)"
   ]
  },
  {
   "cell_type": "code",
   "execution_count": null,
   "metadata": {},
   "outputs": [],
   "source": [
    "print(results_simplex)"
   ]
  },
  {
   "cell_type": "code",
   "execution_count": null,
   "metadata": {},
   "outputs": [],
   "source": [
    "print(result_minuit)"
   ]
  },
  {
   "cell_type": "markdown",
   "metadata": {},
   "source": [
    "Check the trace of the fit e.g. in case the fit did not converge properly"
   ]
  },
  {
   "cell_type": "code",
   "execution_count": null,
   "metadata": {},
   "outputs": [],
   "source": [
    "result_minuit[\"optimize_result\"].trace"
   ]
  },
  {
   "cell_type": "markdown",
   "metadata": {},
   "source": [
    "Check that the fitted values and errors for all parameters are reasonable, and no fitted parameter value is \"too close\" - or even outside - its allowed min-max range"
   ]
  },
  {
   "cell_type": "code",
   "execution_count": null,
   "metadata": {},
   "outputs": [],
   "source": [
    "result_minuit[\"optimize_result\"].parameters.to_table()"
   ]
  },
  {
   "cell_type": "markdown",
   "metadata": {},
   "source": [
    "Plot fit statistic profiles for all fitted prameters, using `~gammapy.modeling.Fit.stat_profile()`. For a good fit and error estimate each profile should be parabolic. The specification for each fit statistic profile can be changed on the `~gammapy.modeling.Parameter` object, which has `.scan_min`, `.scan_max`, `.scan_n_values` and `.scan_n_sigma` attributes."
   ]
  },
  {
   "cell_type": "code",
   "execution_count": null,
   "metadata": {},
   "outputs": [],
   "source": [
    "total_stat = result_minuit[\"optimize_result\"].total_stat\n",
    "\n",
    "fig, axes = plt.subplots(nrows=1, ncols=3, figsize=(14, 4))\n",
    "\n",
    "for ax, par in zip(axes, crab_model.parameters.free_parameters):\n",
    "    par.scan_n_values = 17\n",
    "\n",
    "    profile = fit.stat_profile(datasets=[dataset_hess], parameter=par)\n",
    "    ax.plot(profile[f\"{par.name}_scan\"], profile[\"stat_scan\"] - total_stat)\n",
    "    ax.set_xlabel(f\"{par.unit}\")\n",
    "    ax.set_ylabel(\"Delta TS\")\n",
    "    ax.set_title(f\"{par.name}: {par.value:.1e} +- {par.error:.1e}\")"
   ]
  },
  {
   "cell_type": "markdown",
   "metadata": {},
   "source": [
    "Inspect model residuals. Those can always be accessed using `~Dataset.residuals()`, that will return an array in case a the fitted `Dataset` is a `SpectrumDataset` and a full cube in case of a `MapDataset`. For more details, we refer here to the dedicated fitting tutorials: [analysis_3d.ipynb](../analysis/3D/analysis_3d.ipynb) (for `MapDataset` fitting) and [spectrum_analysis.ipynb](../analysis/1D/spectral_analysis.ipynb) (for `SpectrumDataset` fitting)."
   ]
  },
  {
   "cell_type": "markdown",
   "metadata": {},
   "source": [
    "## Covariance and parameters errors\n",
    "\n",
    "After the fit the covariance matrix is attached to the model. You can get the error on a specific parameter by accessing the `.error` attribute:"
   ]
  },
  {
   "cell_type": "code",
   "execution_count": null,
   "metadata": {},
   "outputs": [],
   "source": [
    "crab_model.spectral_model.alpha.error"
   ]
  },
  {
   "cell_type": "markdown",
   "metadata": {},
   "source": [
    "And you can plot the total parameter correlation as well:"
   ]
  },
  {
   "cell_type": "code",
   "execution_count": null,
   "metadata": {},
   "outputs": [],
   "source": [
    "crab_model.covariance.plot_correlation()"
   ]
  },
  {
   "cell_type": "markdown",
   "metadata": {},
   "source": [
    "As an example, this step is needed to produce a butterfly plot showing the envelope of the model taking into account parameter uncertainties."
   ]
  },
  {
   "cell_type": "code",
   "execution_count": null,
   "metadata": {},
   "outputs": [],
   "source": [
    "energy_bounds = [1, 10] * u.TeV\n",
    "crab_spectrum.plot(energy_bounds=energy_bounds, energy_power=2)\n",
    "ax = crab_spectrum.plot_error(energy_bounds=energy_bounds, energy_power=2)"
   ]
  },
  {
   "cell_type": "markdown",
   "metadata": {},
   "source": [
    "## Confidence contours\n",
    "\n",
    "\n",
    "In most studies, one wishes to estimate parameters distribution using observed sample data.\n",
    "A 1-dimensional confidence interval gives an estimated range of values which is likely to include an unknown parameter.\n",
    "A confidence contour is a 2-dimensional generalization of a confidence interval, often represented as an ellipsoid around the best-fit value.\n",
    "\n",
    "Gammapy offers two ways of computing confidence contours, in the dedicated methods `Fit.minos_contour()` and `Fit.stat_profile()`. In the following sections we will describe them."
   ]
  },
  {
   "cell_type": "markdown",
   "metadata": {},
   "source": [
    "An important point to keep in mind is: *what does a $N\\sigma$ confidence contour really mean?* The answer is it represents the points of the parameter space for which the model likelihood is $N\\sigma$ above the minimum. But one always has to keep in mind that **1 standard deviation in two dimensions has a smaller coverage probability than 68%**, and similarly for all other levels. In particular, in 2-dimensions the probability enclosed by the $N\\sigma$ confidence contour is $P(N)=1-e^{-N^2/2}$."
   ]
  },
  {
   "cell_type": "markdown",
   "metadata": {},
   "source": [
    "### Computing contours using `Fit.stat_contour()` "
   ]
  },
  {
   "cell_type": "markdown",
   "metadata": {},
   "source": [
    "After the fit, MINUIT offers the possibility to compute the confidence confours.\n",
    "gammapy provides an interface to this functionnality throught the `Fit` object using the `.stat_contour` method.\n",
    "Here we defined a function to automatize the contour production for the differents parameterer and confidence levels (expressed in term of sigma):"
   ]
  },
  {
   "cell_type": "code",
   "execution_count": null,
   "metadata": {},
   "outputs": [],
   "source": [
    "def make_contours(fit, datasets, result, npoints, sigmas):\n",
    "    cts_sigma = []\n",
    "    for sigma in sigmas:\n",
    "        contours = dict()\n",
    "        for par_1, par_2 in combinations([\"alpha\", \"beta\", \"amplitude\"], r=2):\n",
    "            contour = fit.stat_contour(\n",
    "                datasets=datasets,\n",
    "                x=result.parameters[par_1],\n",
    "                y=result.parameters[par_2],\n",
    "                numpoints=npoints,\n",
    "                sigma=sigma,\n",
    "            )\n",
    "            contours[f\"contour_{par_1}_{par_2}\"] = {\n",
    "                par_1: contour[par_1].tolist(),\n",
    "                par_2: contour[par_2].tolist(),\n",
    "            }\n",
    "        cts_sigma.append(contours)\n",
    "    return cts_sigma"
   ]
  },
  {
   "cell_type": "markdown",
   "metadata": {},
   "source": [
    "Now we can compute few contours."
   ]
  },
  {
   "cell_type": "code",
   "execution_count": null,
   "metadata": {},
   "outputs": [],
   "source": [
    "%%time\n",
    "sigmas = [1, 2]\n",
<<<<<<< HEAD
    "cts_sigma = make_contours(fit=fit,\n",
    "                          datasets=[dataset_hess],\n",
    "                          result=result_minuit[\"optimize_result\"],\n",
    "                          npoints=10,\n",
    "                          sigmas=sigmas)"
=======
    "cts_sigma = make_contours(\n",
    "    fit=fit,\n",
    "    datasets=[dataset_hess],\n",
    "    result=result_minuit,\n",
    "    npoints=10,\n",
    "    sigmas=sigmas,\n",
    ")"
>>>>>>> f469a8d4
   ]
  },
  {
   "cell_type": "markdown",
   "metadata": {},
   "source": [
    "Then we prepare some aliases and annotations in order to make the plotting nicer."
   ]
  },
  {
   "cell_type": "code",
   "execution_count": null,
   "metadata": {},
   "outputs": [],
   "source": [
    "pars = {\n",
    "    \"phi\": r\"$\\phi_0 \\,/\\,(10^{-11}\\,{\\rm TeV}^{-1} \\, {\\rm cm}^{-2} {\\rm s}^{-1})$\",\n",
    "    \"alpha\": r\"$\\alpha$\",\n",
    "    \"beta\": r\"$\\beta$\",\n",
    "}\n",
    "\n",
    "panels = [\n",
    "    {\n",
    "        \"x\": \"alpha\",\n",
    "        \"y\": \"phi\",\n",
    "        \"cx\": (lambda ct: ct[\"contour_alpha_amplitude\"][\"alpha\"]),\n",
    "        \"cy\": (\n",
    "            lambda ct: np.array(1e11)\n",
    "            * ct[\"contour_alpha_amplitude\"][\"amplitude\"]\n",
    "        ),\n",
    "    },\n",
    "    {\n",
    "        \"x\": \"beta\",\n",
    "        \"y\": \"phi\",\n",
    "        \"cx\": (lambda ct: ct[\"contour_beta_amplitude\"][\"beta\"]),\n",
    "        \"cy\": (\n",
    "            lambda ct: np.array(1e11)\n",
    "            * ct[\"contour_beta_amplitude\"][\"amplitude\"]\n",
    "        ),\n",
    "    },\n",
    "    {\n",
    "        \"x\": \"alpha\",\n",
    "        \"y\": \"beta\",\n",
    "        \"cx\": (lambda ct: ct[\"contour_alpha_beta\"][\"alpha\"]),\n",
    "        \"cy\": (lambda ct: ct[\"contour_alpha_beta\"][\"beta\"]),\n",
    "    },\n",
    "]"
   ]
  },
  {
   "cell_type": "markdown",
   "metadata": {},
   "source": [
    "Finally we produce the confidence contours figures."
   ]
  },
  {
   "cell_type": "code",
   "execution_count": null,
   "metadata": {},
   "outputs": [],
   "source": [
    "fig, axes = plt.subplots(1, 3, figsize=(16, 5))\n",
    "colors = [\"m\", \"b\", \"c\"]\n",
    "for p, ax in zip(panels, axes):\n",
    "    xlabel = pars[p[\"x\"]]\n",
    "    ylabel = pars[p[\"y\"]]\n",
    "    for ks in range(len(cts_sigma)):\n",
    "        plot_contour_line(\n",
    "            ax,\n",
    "            p[\"cx\"](cts_sigma[ks]),\n",
    "            p[\"cy\"](cts_sigma[ks]),\n",
    "            lw=2.5,\n",
    "            color=colors[ks],\n",
    "            label=f\"{sigmas[ks]}\" + r\"$\\sigma$\",\n",
    "        )\n",
    "    ax.set_xlabel(xlabel)\n",
    "    ax.set_ylabel(ylabel)\n",
    "plt.legend()\n",
    "plt.tight_layout()"
   ]
  },
  {
   "cell_type": "markdown",
   "metadata": {},
   "source": [
    "### Computing contours using `Fit.stat_surface()`"
   ]
  },
  {
   "cell_type": "markdown",
   "metadata": {},
   "source": [
    "This alternative method for the computation of confidence contours, although more time consuming than `Fit.minos_contour()`, is expected to be more stable. It consists of a generalization of `Fit.stat_profile()` to a 2-dimensional parameter space. The algorithm is very simple:\n",
    "- First, passing two arrays of parameters values, a 2-dimensional discrete parameter space is defined;\n",
    "- For each node of the parameter space, the two parameters of interest are frozen. This way, a likelihood value ($-2\\mathrm{ln}\\,\\mathcal{L}$, actually) is computed, by either freezing (default) or fitting all nuisance parameters;\n",
    "- Finally, a 2-dimensional surface of $-2\\mathrm{ln}(\\mathcal{L})$ values is returned.\n",
    "Using that surface, one can easily compute a surface of $TS = -2\\Delta\\mathrm{ln}(\\mathcal{L})$ and compute confidence contours.\n",
    "\n",
    "Let's see it step by step."
   ]
  },
  {
   "cell_type": "markdown",
   "metadata": {},
   "source": [
    "First of all, we can notice that this method is \"backend-agnostic\", meaning that it can be run with MINUIT, sherpa or scipy as fitting tools. Here we will stick with MINUIT, which is the default choice:"
   ]
  },
  {
   "cell_type": "code",
   "execution_count": null,
   "metadata": {},
   "outputs": [],
   "source": []
  },
  {
   "cell_type": "markdown",
   "metadata": {},
   "source": [
    "As an example, we can compute the confidence contour for the `alpha` and `beta` parameters of the `dataset_hess`. Here we define the parameter space:"
   ]
  },
  {
   "cell_type": "code",
   "execution_count": null,
   "metadata": {},
   "outputs": [],
   "source": [
<<<<<<< HEAD
    "result = result_minuit[\"optimize_result\"]\n",
    "par_1 = result.parameters[\"alpha\"]\n",
    "par_2 = result.parameters[\"beta\"]\n",
=======
    "result = result_minuit\n",
    "par_alpha = result.parameters[\"alpha\"]\n",
    "par_beta = result.parameters[\"beta\"]\n",
>>>>>>> f469a8d4
    "\n",
    "par_alpha.scan_values = np.linspace(1.55, 2.7, 20)\n",
    "par_beta.scan_values = np.linspace(-0.05, 0.55, 20)"
   ]
  },
  {
   "cell_type": "markdown",
   "metadata": {},
   "source": [
    "Then we run the algorithm, by choosing `reoptimize=False` for the sake of time saving. In real life applications, we strongly recommend to  use `reoptimize=True`, so that all free nuisance parameters will be fit at each grid node. This is the correct way, statistically speaking, of computing confidence contours, but is expected to be time consuming."
   ]
  },
  {
   "cell_type": "code",
   "execution_count": null,
   "metadata": {},
   "outputs": [],
   "source": [
    "fit = Fit(backend=\"minuit\", optimize_opts={\"print_level\": 0})\n",
    "stat_surface = fit.stat_surface(\n",
    "    datasets=[dataset_hess],\n",
    "    x=par_alpha,\n",
    "    y=par_beta,\n",
    "    reoptimize=False,\n",
    ")"
   ]
  },
  {
   "cell_type": "markdown",
   "metadata": {},
   "source": [
    "In order to easily inspect the results, we can convert the $-2\\mathrm{ln}(\\mathcal{L})$ surface to a surface of statistical significance (in units of Gaussian standard deviations from the surface minimum):"
   ]
  },
  {
   "cell_type": "code",
   "execution_count": null,
   "metadata": {},
   "outputs": [],
   "source": [
    "# Compute TS\n",
    "TS = stat_surface[\"stat_scan\"] - result.total_stat"
   ]
  },
  {
   "cell_type": "code",
   "execution_count": null,
   "metadata": {},
   "outputs": [],
   "source": [
    "# Compute the corresponding statistical significance surface\n",
    "stat_surface = np.sqrt(TS.T)"
   ]
  },
  {
   "cell_type": "markdown",
   "metadata": {},
   "source": [
    "Notice that, as explained before, $1\\sigma$ contour obtained this way will not contain 68% of the probability, but rather "
   ]
  },
  {
   "cell_type": "code",
   "execution_count": null,
   "metadata": {},
   "outputs": [],
   "source": [
    "# Compute the corresponding statistical significance surface\n",
    "# p_value = 1 - st.chi2(df=1).cdf(TS)\n",
    "# gaussian_sigmas = st.norm.isf(p_value / 2).T"
   ]
  },
  {
   "cell_type": "markdown",
   "metadata": {},
   "source": [
    "Finally, we can plot the surface values together with contours:"
   ]
  },
  {
   "cell_type": "code",
   "execution_count": null,
   "metadata": {
    "nbsphinx-thumbnail": {
     "tooltip": "Learn how the model, dataset and fit Gammapy classes work together in a detailed modeling and fitting use-case."
    }
   },
   "outputs": [],
   "source": [
    "fig, ax = plt.subplots(figsize=(8, 6))\n",
    "x_values = par_alpha.scan_values\n",
    "y_values = par_beta.scan_values\n",
    "\n",
    "# plot surface\n",
    "im = ax.pcolormesh(x_values, y_values, stat_surface, shading=\"auto\")\n",
    "fig.colorbar(im, label=\"sqrt(TS)\")\n",
    "ax.set_xlabel(f\"{par_alpha.name}\")\n",
    "ax.set_ylabel(f\"{par_beta.name}\")\n",
    "\n",
    "# We choose to plot 1 and 2 sigma confidence contours\n",
    "levels = [1, 2]\n",
    "contours = ax.contour(\n",
    "    x_values, y_values, stat_surface, levels=levels, colors=\"white\"\n",
    ")\n",
    "ax.clabel(contours, fmt=\"%.0f$\\,\\sigma$\", inline=3, fontsize=15);"
   ]
  },
  {
   "cell_type": "markdown",
   "metadata": {},
   "source": [
    "Note that, if computed with `reoptimize=True`, this plot would be completely consistent with the third panel of the plot produced with `Fit.stat_contour` (try!)."
   ]
  },
  {
   "cell_type": "markdown",
   "metadata": {},
   "source": [
    "Finally, it is always remember that confidence contours are approximations. In particular, when the parameter range boundaries are close to the contours lines, it is expected that the statistical meaning of the countours is not well defined. That's why we advise to always choose a parameter space that com contain the contours you're interested in."
   ]
  },
  {
   "cell_type": "code",
   "execution_count": null,
   "metadata": {},
   "outputs": [],
   "source": []
  }
 ],
 "metadata": {
  "kernelspec": {
   "display_name": "Python 3",
   "language": "python",
   "name": "python3"
  },
  "language_info": {
   "codemirror_mode": {
    "name": "ipython",
    "version": 3
   },
   "file_extension": ".py",
   "mimetype": "text/x-python",
   "name": "python",
   "nbconvert_exporter": "python",
   "pygments_lexer": "ipython3",
   "version": "3.7.3"
  },
  "latex_envs": {
   "LaTeX_envs_menu_present": true,
   "autoclose": false,
   "autocomplete": true,
   "bibliofile": "biblio.bib",
   "cite_by": "apalike",
   "current_citInitial": 1,
   "eqLabelWithNumbers": true,
   "eqNumInitial": 1,
   "hotkeys": {
    "equation": "Ctrl-E",
    "itemize": "Ctrl-I"
   },
   "labels_anchors": false,
   "latex_user_defs": false,
   "report_style_numbering": false,
   "user_envs_cfg": false
  }
 },
 "nbformat": 4,
 "nbformat_minor": 4
}<|MERGE_RESOLUTION|>--- conflicted
+++ resolved
@@ -427,13 +427,6 @@
    "source": [
     "%%time\n",
     "sigmas = [1, 2]\n",
-<<<<<<< HEAD
-    "cts_sigma = make_contours(fit=fit,\n",
-    "                          datasets=[dataset_hess],\n",
-    "                          result=result_minuit[\"optimize_result\"],\n",
-    "                          npoints=10,\n",
-    "                          sigmas=sigmas)"
-=======
     "cts_sigma = make_contours(\n",
     "    fit=fit,\n",
     "    datasets=[dataset_hess],\n",
@@ -441,7 +434,6 @@
     "    npoints=10,\n",
     "    sigmas=sigmas,\n",
     ")"
->>>>>>> f469a8d4
    ]
   },
   {
@@ -571,15 +563,9 @@
    "metadata": {},
    "outputs": [],
    "source": [
-<<<<<<< HEAD
     "result = result_minuit[\"optimize_result\"]\n",
-    "par_1 = result.parameters[\"alpha\"]\n",
-    "par_2 = result.parameters[\"beta\"]\n",
-=======
-    "result = result_minuit\n",
     "par_alpha = result.parameters[\"alpha\"]\n",
     "par_beta = result.parameters[\"beta\"]\n",
->>>>>>> f469a8d4
     "\n",
     "par_alpha.scan_values = np.linspace(1.55, 2.7, 20)\n",
     "par_beta.scan_values = np.linspace(-0.05, 0.55, 20)"
