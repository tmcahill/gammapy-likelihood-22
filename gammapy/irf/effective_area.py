--- conflicted
+++ resolved
@@ -1,16 +1,8 @@
 # Licensed under a 3-clause BSD style license - see LICENSE.rst
 import numpy as np
 import astropy.units as u
-<<<<<<< HEAD
-from astropy.io import fits
-from astropy.table import Table
-from astropy.visualization import quantity_support
-from gammapy.maps import MapAxis, MapAxes, RegionGeom, RegionNDMap
-from gammapy.utils.scripts import make_path
-=======
 from astropy.visualization import quantity_support
 from gammapy.maps import MapAxis, MapAxes
->>>>>>> e744b42c
 from .core import IRF
 
 __all__ = ["EffectiveAreaTable2D"]
@@ -95,22 +87,6 @@
         ax = plt.gca() if ax is None else ax
 
         if offset is None:
-<<<<<<< HEAD
-            off_min, off_max = self.axes["offset"].center[[0, -1]]
-            offset = np.linspace(off_min.value, off_max.value, 4) * off_min.unit
-
-        energy = self.axes["energy_true"].center
-
-        for off in offset:
-            area = self.evaluate(offset=off, energy_true=energy)
-            kwargs.setdefault("label", f"offset = {off:.1f}")
-            ax.plot(energy, area.value, **kwargs)
-
-        ax.set_xscale("log")
-        ax.set_xlabel(f"Energy [{energy.unit}]")
-        ax.set_ylabel(f"Effective Area [{self.unit}]")
-        ax.set_xlim(min(energy.value), max(energy.value))
-=======
             off_min, off_max = self.axes["offset"].bounds
             offset = np.linspace(off_min, off_max, 4)
 
@@ -125,7 +101,6 @@
         energy_axis.format_plot_xaxis(ax=ax)
         ax.set_ylabel(f"Effective Area [{ax.yaxis.units}]")
         ax.legend()
->>>>>>> e744b42c
         return ax
 
     def plot_offset_dependence(self, ax=None, energy=None, **kwargs):
@@ -154,18 +129,10 @@
             e_min, e_max = energy_axis.center[[0, -1]]
             energy = np.geomspace(e_min, e_max, 4)
 
-<<<<<<< HEAD
-        if offset is None:
-            offset = self.axes["offset"].center
-
-        for ee in energy:
-            area = self.evaluate(offset=offset, energy_true=ee)
-=======
         offset_axis = self.axes["offset"]
 
         for ee in energy:
             area = self.evaluate(offset=offset_axis.center, energy_true=ee)
->>>>>>> e744b42c
             area /= np.nanmax(area)
             if np.isnan(area).all():
                 continue
@@ -175,10 +142,6 @@
 
         offset_axis.format_plot_xaxis(ax=ax)
         ax.set_ylim(0, 1.1)
-<<<<<<< HEAD
-        ax.set_xlabel(f"Offset ({self.axes['offset'].unit})")
-=======
->>>>>>> e744b42c
         ax.set_ylabel("Relative Effective Area")
         ax.legend(loc="best")
         return ax
@@ -202,14 +165,8 @@
         kwargs.setdefault("vmin", vmin)
         kwargs.setdefault("vmax", vmax)
 
-<<<<<<< HEAD
-        energy = self.axes["energy_true"].edges
-        offset = self.axes["offset"].edges
-        caxes = ax.pcolormesh(energy.value, offset.value, aeff.value.T, **kwargs)
-=======
         with quantity_support():
             caxes = ax.pcolormesh(energy.edges, offset.edges, aeff.value.T, **kwargs)
->>>>>>> e744b42c
 
         energy.format_plot_xaxis(ax=ax)
         offset.format_plot_yaxis(ax=ax)
@@ -276,14 +233,6 @@
 
         g1, g2, g3 = pars[instrument]
 
-<<<<<<< HEAD
-        energy = energy_axis_true.center.to_value("MeV")
-        data = g1 * energy ** (-g2) * np.exp(-g3 / energy)
-
-        # TODO: fake offset dependence?
-        offset_axis = MapAxis.from_edges([0., 5.] * u.deg, name="offset")
-        return cls(axes=[energy_axis_true, offset_axis], data=data[:, np.newaxis], unit="cm2")
-=======
         offset_axis = MapAxis.from_edges([0., 5.] * u.deg, name="offset")
         axes = MapAxes([energy_axis_true, offset_axis])
         coords = axes.get_coord()
@@ -293,5 +242,4 @@
 
         # TODO: fake offset dependence?
         meta = {"TELESCOP": instrument}
-        return cls(axes=axes, data=data, unit="cm2", meta=meta)
->>>>>>> e744b42c
+        return cls(axes=axes, data=data, unit="cm2", meta=meta)