# Licensed under a 3-clause BSD style license - see LICENSE.rst
import pytest
import numpy as np
from numpy.testing import assert_allclose
import astropy.units as u
from astropy.table import Table
from astropy.time import Time
from gammapy.data import GTI
from gammapy.datasets import Datasets, SpectrumDataset, SpectrumDatasetOnOff
from gammapy.irf import EDispKernelMap, EffectiveAreaTable2D
from gammapy.makers.utils import make_map_exposure_true_energy
from gammapy.maps import MapAxis, RegionGeom, RegionNDMap, WcsGeom
from gammapy.modeling import Fit
from gammapy.modeling.models import (
    ConstantSpectralModel,
    ConstantTemporalModel,
    ExpCutoffPowerLawSpectralModel,
    Models,
    PowerLawSpectralModel,
    SkyModel,
)
from gammapy.utils.random import get_random_state
from gammapy.utils.regions import compound_region_to_regions
from gammapy.utils.testing import (
    assert_time_allclose,
    mpl_plot_check,
    requires_data,
    requires_dependency,
)
from gammapy.utils.time import time_ref_to_dict


@pytest.fixture()
def spectrum_dataset():
    name = "test"
    energy = np.logspace(-1, 1, 31) * u.TeV
    livetime = 100 * u.s

    pwl = PowerLawSpectralModel(
        index=2.1, amplitude="1e5 cm-2 s-1 TeV-1", reference="0.1 TeV",
    )

    temp_mod = ConstantTemporalModel()

    model = SkyModel(spectral_model=pwl, temporal_model=temp_mod, name="test-source")
    axis = MapAxis.from_edges(energy, interp="log", name="energy")
    axis_true = MapAxis.from_edges(energy, interp="log", name="energy_true")

    background = RegionNDMap.create(region="icrs;circle(0, 0, 0.1)", axes=[axis])

    models = Models([model])
    exposure = RegionNDMap.create(region="icrs;circle(0, 0, 0.1)", axes=[axis_true])
    exposure.quantity = u.Quantity("1 cm2") * livetime
    bkg_rate = np.ones(30) / u.s
    background.quantity = bkg_rate * livetime

    start = [1, 3, 5] * u.day
    stop = [2, 3.5, 6] * u.day
    t_ref = Time(55555, format="mjd")
    gti = GTI.create(start, stop, reference_time=t_ref)

    dataset = SpectrumDataset(
        models=models, exposure=exposure, background=background, name=name, gti=gti,
    )
    dataset.fake(random_state=23)
    return dataset


def test_data_shape(spectrum_dataset):
    assert spectrum_dataset.data_shape[0] == 30


def test_str(spectrum_dataset):
    assert "SpectrumDataset" in str(spectrum_dataset)


def test_energy_range(spectrum_dataset):
    e_min, e_max = spectrum_dataset.energy_range
    assert e_min.unit == u.TeV
    assert e_max.unit == u.TeV
    assert_allclose(e_min, 0.1)
    assert_allclose(e_max, 10.0)


def test_info_dict(spectrum_dataset):
    info_dict = spectrum_dataset.info_dict()

    assert_allclose(info_dict["counts"], 907010)
    assert_allclose(info_dict["background"], 3000.0)

    assert_allclose(info_dict["sqrt_ts"], 2924.522174)
    assert_allclose(info_dict["excess"], 904010)
    assert_allclose(info_dict["ontime"].value, 216000)

    assert info_dict["name"] == "test"


def test_set_model(spectrum_dataset):
    spectrum_dataset = spectrum_dataset.copy()
    spectral_model = PowerLawSpectralModel()
    model = SkyModel(spectral_model=spectral_model, name="test")
    spectrum_dataset.models = model
    assert spectrum_dataset.models["test"] is model

    models = Models([model])
    spectrum_dataset.models = models
    assert spectrum_dataset.models["test"] is model


def test_npred_models():
    e_reco = MapAxis.from_energy_bounds("1 TeV", "10 TeV", nbin=3)

    geom = RegionGeom(region=None, axes=[e_reco])

    spectrum_dataset = SpectrumDataset.create(geom=geom)
    spectrum_dataset.exposure.quantity = 1e10 * u.Unit("cm2 h")

    pwl_1 = PowerLawSpectralModel(index=2)
    pwl_2 = PowerLawSpectralModel(index=2)
    model_1 = SkyModel(spectral_model=pwl_1)
    model_2 = SkyModel(spectral_model=pwl_2)

    spectrum_dataset.models = Models([model_1, model_2])
    npred = spectrum_dataset.npred()

    assert_allclose(npred.data.sum(), 64.8)

    npred_sig = spectrum_dataset.npred_signal()
    assert_allclose(npred_sig.data.sum(), 64.8)

    npred_sig_model1 = spectrum_dataset.npred_signal(model_name=model_1.name)
    assert_allclose(npred_sig_model1.data.sum(), 32.4)


def test_npred_spatial_model(spectrum_dataset):
    model = SkyModel.create("pl", "gauss", name="test")

    spectrum_dataset.models = [model]

    npred = spectrum_dataset.npred()
    model.spatial_model.sigma.value = 1.0
    npred_large_sigma = spectrum_dataset.npred()

    assert_allclose(npred.data.sum(), 3000)
    assert_allclose(npred_large_sigma.data.sum(), 3000)
    assert spectrum_dataset.evaluators["test"].psf is None


@requires_dependency("iminuit")
def test_fit(spectrum_dataset):
    """Simple CASH fit to the on vector"""
    fit = Fit()
    result = fit.run(datasets=[spectrum_dataset])
    result = result["optimize_result"]
    # assert result.success
    assert "minuit" in repr(result)

    npred = spectrum_dataset.npred().data.sum()
    assert_allclose(npred, 907012.186399, rtol=1e-3)
    assert_allclose(result.total_stat, -18087404.624, rtol=1e-3)

    pars = result.parameters
    assert_allclose(pars["index"].value, 2.1, rtol=1e-2)
    assert_allclose(pars["index"].error, 0.001276, rtol=1e-2)

    assert_allclose(pars["amplitude"].value, 1e5, rtol=1e-3)
    assert_allclose(pars["amplitude"].error, 153.450825, rtol=1e-2)


def test_spectrum_dataset_create():
    e_reco = MapAxis.from_edges(u.Quantity([0.1, 1, 10.0], "TeV"), name="energy")
    e_true = MapAxis.from_edges(
        u.Quantity([0.05, 0.5, 5, 20.0], "TeV"), name="energy_true"
    )
    geom = RegionGeom(region=None, axes=[e_reco])
    empty_spectrum_dataset = SpectrumDataset.create(
        geom, energy_axis_true=e_true, name="test"
    )

    assert empty_spectrum_dataset.name == "test"
    assert empty_spectrum_dataset.counts.data.sum() == 0
    assert empty_spectrum_dataset.data_shape[0] == 2
    assert empty_spectrum_dataset.background.data.sum() == 0
    assert empty_spectrum_dataset.background.geom.axes[0].nbin == 2
    assert empty_spectrum_dataset.exposure.geom.axes[0].nbin == 3
    assert empty_spectrum_dataset.edisp.edisp_map.geom.axes["energy"].nbin == 2
    assert empty_spectrum_dataset.gti.time_sum.value == 0
    assert len(empty_spectrum_dataset.gti.table) == 0
    assert np.isnan(empty_spectrum_dataset.energy_range[0])
    assert_allclose(empty_spectrum_dataset.mask_safe, 0)


def test_spectrum_dataset_stack_diagonal_safe_mask(spectrum_dataset):
    geom = spectrum_dataset.counts.geom

    energy = MapAxis.from_energy_bounds("0.1 TeV", "10 TeV", nbin=30)
    energy_true = MapAxis.from_energy_bounds(
        "0.1 TeV", "10 TeV", nbin=30, name="energy_true"
    )

    aeff = EffectiveAreaTable2D.from_parametrization(
        energy_axis_true=energy_true, instrument="HESS"
    )

    livetime = 100 * u.s
    gti = GTI.create(start=0 * u.s, stop=livetime)

    geom_true = geom.as_energy_true
    exposure = make_map_exposure_true_energy(
<<<<<<< HEAD
        geom=geom_true,
        livetime=livetime,
        pointing=geom_true.center_skydir,
        aeff=aeff
=======
        geom=geom_true, livetime=livetime, pointing=geom_true.center_skydir, aeff=aeff
>>>>>>> e744b42c
    )

    edisp = EDispKernelMap.from_diagonal_response(
        energy, energy_true, geom=geom.to_image()
    )
    edisp.exposure_map.data = exposure.data[:, :, np.newaxis, :]

    background = spectrum_dataset.background

    mask_safe = RegionNDMap.from_geom(geom=geom, dtype=bool)
    mask_safe.data += True

    spectrum_dataset1 = SpectrumDataset(
        name="ds1",
        counts=spectrum_dataset.counts.copy(),
        exposure=exposure.copy(),
        edisp=edisp.copy(),
        background=background.copy(),
        gti=gti.copy(),
<<<<<<< HEAD
        mask_safe=mask_safe
=======
        mask_safe=mask_safe,
>>>>>>> e744b42c
    )

    livetime2 = 0.5 * livetime
    gti2 = GTI.create(start=200 * u.s, stop=200 * u.s + livetime2)
    bkg2 = RegionNDMap.from_geom(geom=geom, data=2 * background.data)

    geom = spectrum_dataset.counts.geom
    data = np.ones(spectrum_dataset.data_shape, dtype="bool")
    data[0] = False
    safe_mask2 = RegionNDMap.from_geom(geom=geom, data=data)
    exposure2 = exposure.copy()

    edisp = edisp.copy()
    edisp.exposure_map.data = exposure2.data[:, :, np.newaxis, :]
    spectrum_dataset2 = SpectrumDataset(
        name="ds2",
        counts=spectrum_dataset.counts.copy(),
        exposure=exposure2,
        edisp=edisp,
        background=bkg2,
        mask_safe=safe_mask2,
        gti=gti2,
    )

    spectrum_dataset1.stack(spectrum_dataset2)

    reference = spectrum_dataset.counts.data
    assert_allclose(spectrum_dataset1.counts.data[1:], reference[1:] * 2)
    assert_allclose(spectrum_dataset1.counts.data[0], 141363)
<<<<<<< HEAD
    assert_allclose(spectrum_dataset1.exposure.quantity[0], 4.755644e09 * u.Unit("cm2 s"))
    assert_allclose(
        spectrum_dataset1.background.data[1:], 3 * background.data[1:]
    )
=======
    assert_allclose(
        spectrum_dataset1.exposure.quantity[0], 4.755644e09 * u.Unit("cm2 s")
    )
    assert_allclose(spectrum_dataset1.background.data[1:], 3 * background.data[1:])
>>>>>>> e744b42c
    assert_allclose(spectrum_dataset1.background.data[0], background.data[0])

    kernel = edisp.get_edisp_kernel()
    kernel_stacked = spectrum_dataset1.edisp.get_edisp_kernel()

    assert_allclose(kernel_stacked.pdf_matrix[1:], kernel.pdf_matrix[1:])
    assert_allclose(kernel_stacked.pdf_matrix[0], 0.5 * kernel.pdf_matrix[0])


def test_spectrum_dataset_stack_nondiagonal_no_bkg(spectrum_dataset):
    energy = spectrum_dataset.counts.geom.axes["energy"]
    geom = spectrum_dataset.counts.geom

    edisp1 = EDispKernelMap.from_gauss(
        energy_axis=energy,
        energy_axis_true=energy.copy(name="energy_true"),
        sigma=0.1,
        bias=0,
<<<<<<< HEAD
        geom=geom.to_image()
=======
        geom=geom.to_image(),
>>>>>>> e744b42c
    )
    edisp1.exposure_map.data += 1

    aeff = EffectiveAreaTable2D.from_parametrization(
        energy_axis_true=energy.copy(name="energy_true"), instrument="HESS"
    )

    livetime = 100 * u.s

    geom_true = geom.as_energy_true
    exposure = make_map_exposure_true_energy(
<<<<<<< HEAD
        geom=geom_true,
        livetime=livetime,
        pointing=geom_true.center_skydir,
        aeff=aeff
=======
        geom=geom_true, livetime=livetime, pointing=geom_true.center_skydir, aeff=aeff
>>>>>>> e744b42c
    )

    geom = spectrum_dataset.counts.geom
    counts = RegionNDMap.from_geom(geom=geom)

    gti = GTI.create(start=0 * u.s, stop=livetime)
    spectrum_dataset1 = SpectrumDataset(
        counts=counts,
        exposure=exposure,
        edisp=edisp1,
        meta_table=Table({"OBS_ID": [0]}),
        gti=gti.copy(),
    )

    edisp2 = EDispKernelMap.from_gauss(
        energy_axis=energy,
        energy_axis_true=energy.copy(name="energy_true"),
        sigma=0.2,
        bias=0.0,
<<<<<<< HEAD
        geom=geom
=======
        geom=geom,
>>>>>>> e744b42c
    )
    edisp2.exposure_map.data += 1

    gti2 = GTI.create(start=100 * u.s, stop=200 * u.s)

    spectrum_dataset2 = SpectrumDataset(
        counts=counts,
        exposure=exposure.copy(),
        edisp=edisp2,
        meta_table=Table({"OBS_ID": [1]}),
        gti=gti2,
    )
    spectrum_dataset1.stack(spectrum_dataset2)

    assert_allclose(spectrum_dataset1.meta_table["OBS_ID"][0], [0, 1])

    assert spectrum_dataset1.background_model is None
    assert_allclose(spectrum_dataset1.gti.time_sum.to_value("s"), 200)
    assert_allclose(
        spectrum_dataset1.exposure.quantity[2].to_value("m2 s"), 1573851.079861
    )
    kernel = edisp1.get_edisp_kernel()
    assert_allclose(kernel.get_bias(1 * u.TeV), 0.0, atol=1.2e-3)
    assert_allclose(kernel.get_resolution(1 * u.TeV), 0.1581, atol=1e-2)


@requires_dependency("matplotlib")
def test_peek(spectrum_dataset):
    with mpl_plot_check():
        spectrum_dataset.peek()

    with mpl_plot_check():
        spectrum_dataset.plot_fit()

    spectrum_dataset.edisp = None
    with mpl_plot_check():
        spectrum_dataset.peek()


class TestSpectrumOnOff:
    """ Test ON OFF SpectrumDataset"""

    def setup(self):
        etrue = np.logspace(-1, 1, 10) * u.TeV
        self.e_true = MapAxis.from_energy_edges(etrue, name="energy_true")
        ereco = np.logspace(-1, 1, 5) * u.TeV
        elo = ereco[:-1]
        self.e_reco = MapAxis.from_energy_edges(ereco, name="energy")

        start = u.Quantity([0], "s")
        stop = u.Quantity([1000], "s")
        time_ref = Time("2010-01-01 00:00:00.0")
        self.gti = GTI.create(start, stop, time_ref)
        self.livetime = self.gti.time_sum

        self.wcs = WcsGeom.create(npix=300, binsz=0.01, frame="icrs").wcs

        self.aeff = RegionNDMap.create(
            region="icrs;circle(0.,1.,0.1)", wcs=self.wcs, axes=[self.e_true], unit="cm2"
        )
        self.aeff.data += 1

        data = np.ones(elo.shape)
        data[-1] = 0  # to test stats calculation with empty bins

        axis = MapAxis.from_edges(ereco, name="energy", interp="log")
        self.on_counts = RegionNDMap.create(
            region="icrs;circle(0.,1.,0.1)",
            wcs=self.wcs,
            axes=[axis],
            meta={"EXPOSURE": self.livetime.to_value("s")},
        )
        self.on_counts.data += 1
        self.on_counts.data[-1] = 0

        self.off_counts = RegionNDMap.create(
            region="icrs;box(0.,1.,0.1, 0.2,30);box(-1.,-1.,0.1, 0.2,150)",
            wcs=self.wcs,
            axes=[axis]
        )
        self.off_counts.data += 10

        acceptance = RegionNDMap.from_geom(self.on_counts.geom)
        acceptance.data += 1

        data = np.ones(elo.shape)
        data[-1] = 0

        acceptance_off = RegionNDMap.from_geom(self.off_counts.geom)
        acceptance_off.data += 10

        self.edisp = EDispKernelMap.from_diagonal_response(
            self.e_reco, self.e_true, self.on_counts.geom.to_image()
        )

        exposure = self.aeff * self.livetime
        exposure.meta["livetime"] = self.livetime

        mask_safe = RegionNDMap.from_geom(self.on_counts.geom, dtype=bool)
        mask_safe.data += True

        self.dataset = SpectrumDatasetOnOff(
            counts=self.on_counts,
            counts_off=self.off_counts,
            exposure=exposure,
            edisp=self.edisp,
            acceptance=acceptance,
            acceptance_off=acceptance_off,
            name="test",
            gti=self.gti,
<<<<<<< HEAD
            mask_safe=mask_safe
=======
            mask_safe=mask_safe,
>>>>>>> e744b42c
        )

    def test_spectrum_dataset_on_off_create(self):
        e_reco = MapAxis.from_edges(u.Quantity([0.1, 1, 10.0], "TeV"), name="energy")
        e_true = MapAxis.from_edges(
            u.Quantity([0.05, 0.5, 5, 20.0], "TeV"), name="energy_true"
        )
        geom = RegionGeom(region=None, axes=[e_reco])
<<<<<<< HEAD
        empty_dataset = SpectrumDatasetOnOff.create(
            geom=geom, energy_axis_true=e_true
        )
=======
        empty_dataset = SpectrumDatasetOnOff.create(geom=geom, energy_axis_true=e_true)
>>>>>>> e744b42c

        assert empty_dataset.counts.data.sum() == 0
        assert empty_dataset.data_shape[0] == 2
        assert empty_dataset.counts_off.data.sum() == 0
        assert empty_dataset.counts_off.geom.axes[0].nbin == 2
        assert_allclose(empty_dataset.acceptance_off, 0)
        assert_allclose(empty_dataset.acceptance, 0)
        assert empty_dataset.acceptance.data.shape[0] == 2
        assert empty_dataset.acceptance_off.data.shape[0] == 2
        assert empty_dataset.gti.time_sum.value == 0
        assert len(empty_dataset.gti.table) == 0
        assert np.isnan(empty_dataset.energy_range[0])

    def test_create_stack(self):
        geom = RegionGeom(region=None, axes=[self.e_reco])

<<<<<<< HEAD
        stacked = SpectrumDatasetOnOff.create(
            geom=geom, energy_axis_true=self.e_true
        )
=======
        stacked = SpectrumDatasetOnOff.create(geom=geom, energy_axis_true=self.e_true)
>>>>>>> e744b42c
        stacked.mask_safe.data += True

        stacked.stack(self.dataset)
        e_min_stacked, e_max_stacked = stacked.energy_range
        e_min_dataset, e_max_dataset = self.dataset.energy_range
        assert_allclose(e_min_stacked, e_min_dataset)
        assert_allclose(e_max_stacked, e_max_dataset)

    def test_alpha(self):
        assert self.dataset.alpha.data.shape == (4, 1, 1)
        assert_allclose(self.dataset.alpha.data, 0.1)

    def test_npred_no_edisp(self):
        const = 1 * u.Unit("cm-2 s-1 TeV-1")
        model = SkyModel(spectral_model=ConstantSpectralModel(const=const))
        livetime = 1 * u.s

        aeff = RegionNDMap.create(
            region=self.aeff.geom.region,
            unit="cm2",
            axes=[self.e_reco.copy(name="energy_true")],
        )

        aeff.data += 1
        dataset = SpectrumDatasetOnOff(
            counts=self.on_counts,
            counts_off=self.off_counts,
            exposure=aeff * livetime,
            models=model,
        )
        energy = aeff.geom.axes[0].edges
        expected = aeff.data[0] * (energy[-1] - energy[0]) * const * livetime

        assert_allclose(dataset.npred_signal().data.sum(), expected.value)

    def test_to_spectrum_dataset(self):
        ds = self.dataset.to_spectrum_dataset()

        assert isinstance(ds, SpectrumDataset)
        assert_allclose(ds.background.data.sum(), 4)

    @requires_dependency("matplotlib")
    def test_peek(self):
        dataset = self.dataset.copy()
        dataset.models = SkyModel(spectral_model=PowerLawSpectralModel())

        with mpl_plot_check():
            dataset.peek()

    @requires_dependency("matplotlib")
    def test_plot_fit(self):
        dataset = self.dataset.copy()
        dataset.models = SkyModel(spectral_model=PowerLawSpectralModel())

        with mpl_plot_check():
            dataset.plot_fit()

    @requires_dependency("matplotlib")
    def test_plot_off_regions(self):
        from gammapy.visualization import plot_spectrum_datasets_off_regions

        with mpl_plot_check():
            plot_spectrum_datasets_off_regions([self.dataset])

    def test_to_from_ogip_files(self, tmp_path):
        dataset = self.dataset.copy(name="test")
        dataset.write(tmp_path / "test.fits")
        newdataset = SpectrumDatasetOnOff.read(tmp_path / "test.fits")

        expected_regions = compound_region_to_regions(self.off_counts.geom.region)
        regions = compound_region_to_regions(newdataset.counts_off.geom.region)

        assert newdataset.counts.meta["RESPFILE"] == "test_rmf.fits"
        assert newdataset.counts.meta["BACKFILE"] == "test_bkg.fits"
        assert newdataset.counts.meta["ANCRFILE"] == "test_arf.fits"

        assert newdataset.counts.meta["RESPFILE"] == "test_rmf.fits"
        assert newdataset.counts.meta["BACKFILE"] == "test_bkg.fits"
        assert newdataset.counts.meta["ANCRFILE"] == "test_arf.fits"

        assert_allclose(self.on_counts.data, newdataset.counts.data)
        assert_allclose(self.off_counts.data, newdataset.counts_off.data)
        assert_allclose(self.edisp.edisp_map.data, newdataset.edisp.edisp_map.data)
        assert_time_allclose(newdataset.gti.time_start, dataset.gti.time_start)

        assert len(regions) == len(expected_regions)
        assert regions[0].center.is_equivalent_frame(expected_regions[0].center)
        assert_allclose(regions[1].angle, expected_regions[1].angle)

    def test_to_from_ogip_files_no_mask(self, tmp_path):
        dataset = self.dataset.copy(name="test")
        dataset.mask_safe = None
        dataset.write(tmp_path / "test.fits")
        newdataset = SpectrumDatasetOnOff.read(tmp_path / "test.fits")

        assert_allclose(newdataset.mask_safe.data, True)

    def test_to_from_ogip_files_zip(self, tmp_path):
        dataset = self.dataset.copy(name="test")
        dataset.write(tmp_path / "test.fits.gz")
        newdataset = SpectrumDatasetOnOff.read(tmp_path / "test.fits.gz")

        assert newdataset.counts.meta["RESPFILE"] == "test_rmf.fits.gz"
        assert newdataset.counts.meta["BACKFILE"] == "test_bkg.fits.gz"
        assert newdataset.counts.meta["ANCRFILE"] == "test_arf.fits.gz"

    def test_to_from_ogip_files_no_edisp(self, tmp_path):

        mask_safe = RegionNDMap.from_geom(self.on_counts.geom, dtype=bool)
        mask_safe.data += True

        acceptance = RegionNDMap.from_geom(self.on_counts.geom, data=1.0)

        exposure = self.aeff * self.livetime
        exposure.meta["livetime"] = self.livetime

        dataset = SpectrumDatasetOnOff(
            counts=self.on_counts,
            exposure=exposure,
            mask_safe=mask_safe,
            acceptance=acceptance,
            name="test",
        )
        dataset.write(tmp_path / "pha_obstest.fits")
        newdataset = SpectrumDatasetOnOff.read(tmp_path / "pha_obstest.fits")

        assert_allclose(self.on_counts.data, newdataset.counts.data)
        assert newdataset.counts_off is None
        assert newdataset.edisp is None
        assert newdataset.gti is None

    def test_energy_mask(self):
        mask = self.dataset.counts.geom.energy_mask(
            energy_min=0.3 * u.TeV, energy_max=6 * u.TeV
        )
        desired = [False, True, True, False]
        assert_allclose(mask.data[:, 0, 0], desired)

        mask = self.dataset.counts.geom.energy_mask(energy_max=6 * u.TeV)
        desired = [True, True, True, False]
        assert_allclose(mask.data[:, 0, 0], desired)

        mask = self.dataset.counts.geom.energy_mask(energy_min=1 * u.TeV)
        desired = [False, False, True, True]
        assert_allclose(mask.data[:, 0, 0], desired)

    def test_str(self):
        model = SkyModel(spectral_model=PowerLawSpectralModel())
        dataset = SpectrumDatasetOnOff(
            counts=self.on_counts,
            counts_off=self.off_counts,
            models=model,
            exposure=self.aeff * self.livetime,
            edisp=self.edisp,
            acceptance=RegionNDMap.from_geom(geom=self.on_counts.geom, data=1),
            acceptance_off=RegionNDMap.from_geom(geom=self.off_counts.geom, data=10),
        )
        assert "SpectrumDatasetOnOff" in str(dataset)
        assert "wstat" in str(dataset)

    def test_fake(self):
        """Test the fake dataset"""
        source_model = SkyModel(spectral_model=PowerLawSpectralModel())
        dataset = SpectrumDatasetOnOff(
            name="test",
            counts=self.on_counts,
            counts_off=self.off_counts,
            models=source_model,
            exposure=self.aeff * self.livetime,
            edisp=self.edisp,
            acceptance=RegionNDMap.from_geom(geom=self.on_counts.geom, data=1),
            acceptance_off=RegionNDMap.from_geom(geom=self.off_counts.geom, data=10),
        )
        real_dataset = dataset.copy()

        background = RegionNDMap.from_geom(dataset.counts.geom)
        background.data += 1
        dataset.fake(npred_background=background, random_state=314)

        assert real_dataset.counts.data.shape == dataset.counts.data.shape
        assert real_dataset.counts_off.data.shape == dataset.counts_off.data.shape
        assert dataset.counts_off.data.sum() == 39
        assert dataset.counts.data.sum() == 5

    def test_info_dict(self):
        info_dict = self.dataset.info_dict()

        assert_allclose(info_dict["counts"], 3)
        assert_allclose(info_dict["counts_off"], 40)
        assert_allclose(info_dict["acceptance"], 4)
        assert_allclose(info_dict["acceptance_off"], 40)

        assert_allclose(info_dict["alpha"], 0.1)
        assert_allclose(info_dict["excess"], -1, rtol=1e-2)
        assert_allclose(info_dict["ontime"].value, 1e3)
        assert_allclose(info_dict["sqrt_ts"], -0.501005, rtol=1e-2)

        assert info_dict["name"] == "test"

    def test_resample_energy_axis(self):
        axis = MapAxis.from_edges([0.1, 1, 10] * u.TeV, name="energy", interp="log")
        grouped = self.dataset.resample_energy_axis(energy_axis=axis)

        assert grouped.counts.data.shape == (2, 1, 1)
        # exposure should be untouched
        assert_allclose(grouped.exposure.data, 1000)
        assert_allclose(np.squeeze(grouped.counts), [2, 1])
        assert_allclose(np.squeeze(grouped.counts_off), [20, 20])
        assert grouped.edisp.edisp_map.data.shape == (9, 2, 1, 1)
        assert_allclose(np.squeeze(grouped.acceptance), [2, 2])
        assert_allclose(np.squeeze(grouped.acceptance_off), [20, 20])

    def test_to_image(self):
        grouped = self.dataset.to_image()

        assert grouped.counts.data.shape == (1, 1, 1)
        # exposure should be untouched
        assert_allclose(grouped.exposure.data, 1000)
        assert_allclose(np.squeeze(grouped.counts), 3)
        assert_allclose(np.squeeze(grouped.counts_off), 40)
        assert grouped.edisp.edisp_map.data.shape == (9, 1, 1, 1)
        assert_allclose(np.squeeze(grouped.acceptance), 4)
        assert_allclose(np.squeeze(grouped.acceptance_off), 40)


@requires_data()
@requires_dependency("iminuit")
class TestSpectralFit:
    """Test fit in astrophysical scenario"""

    def setup(self):
        path = "$GAMMAPY_DATA/joint-crab/spectra/hess/"
        self.datasets = Datasets(
            [
                SpectrumDatasetOnOff.read(path + "pha_obs23523.fits"),
                SpectrumDatasetOnOff.read(path + "pha_obs23592.fits"),
            ]
        )

        self.pwl = SkyModel(
            spectral_model=PowerLawSpectralModel(
                index=2, amplitude=1e-12 * u.Unit("cm-2 s-1 TeV-1"), reference=1 * u.TeV
            )
        )

        self.ecpl = SkyModel(
            spectral_model=ExpCutoffPowerLawSpectralModel(
                index=2,
                amplitude=1e-12 * u.Unit("cm-2 s-1 TeV-1"),
                reference=1 * u.TeV,
                lambda_=0.1 / u.TeV,
            )
        )

        # Example fit for one observation
        self.datasets[0].models = self.pwl
        self.fit = Fit()

    def set_model(self, model):
        for obs in self.datasets:
            obs.models = model

    @requires_dependency("iminuit")
    def test_basic_results(self):
        self.set_model(self.pwl)
        result = self.fit.run([self.datasets[0]])
        result = result["optimize_result"]
        pars = self.datasets.parameters

        assert self.pwl is self.datasets[0].models[0]

        assert_allclose(result.total_stat, 38.343, rtol=1e-3)
        assert_allclose(pars["index"].value, 2.817, rtol=1e-3)
        assert pars["amplitude"].unit == "cm-2 s-1 TeV-1"
        assert_allclose(pars["amplitude"].value, 5.142e-11, rtol=1e-3)
        assert_allclose(self.datasets[0].npred().data[60], 0.6102, rtol=1e-3)
        pars.to_table()

    def test_basic_errors(self):
        self.set_model(self.pwl)
        result = self.fit.run([self.datasets[0]])
        result = result["optimize_result"]
        pars = result.parameters

        assert_allclose(pars["index"].error, 0.149633, rtol=1e-3)
        assert_allclose(pars["amplitude"].error, 6.423139e-12, rtol=1e-3)
        pars.to_table()

    def test_ecpl_fit(self):
        self.set_model(self.ecpl)
        fit = Fit()
        fit.run([self.datasets[0]])

        actual = self.datasets.parameters["lambda_"].quantity
        assert actual.unit == "TeV-1"
        assert_allclose(actual.value, 0.145215, rtol=1e-2)

    def test_joint_fit(self):
        self.set_model(self.pwl)
        fit = Fit()
        fit.run(self.datasets)
        actual = self.datasets.parameters["index"].value
        assert_allclose(actual, 2.7806, rtol=1e-3)

        actual = self.datasets.parameters["amplitude"].quantity
        assert actual.unit == "cm-2 s-1 TeV-1"
        assert_allclose(actual.value, 5.200e-11, rtol=1e-3)

    def test_stats(self):
        dataset = self.datasets[0].copy()
        dataset.models = self.pwl

        fit = Fit()
        result = fit.run(datasets=[dataset])
        result = result["optimize_result"]
        stats = dataset.stat_array()
        actual = np.sum(stats[dataset.mask_safe])

        desired = result.total_stat
        assert_allclose(actual, desired)

    def test_fit_range(self):
        # Fit range not restriced fit range should be the thresholds
        obs = self.datasets[0]
        actual = obs.energy_range[0]

        assert actual.unit == "keV"
        assert_allclose(actual, 8.912509e08)

    def test_no_edisp(self):
        dataset = self.datasets[0].copy()

        dataset.edisp = None
        dataset.models = self.pwl

        fit = Fit()
        result = fit.run(datasets=[dataset])
        result = result["optimize_result"]
        assert_allclose(result.parameters["index"].value, 2.7961, atol=0.02)

    def test_stacked_fit(self):
        dataset = self.datasets[0].copy()
        dataset.stack(self.datasets[1])
        dataset.models = SkyModel(PowerLawSpectralModel())

        fit = Fit()
        result = fit.run(datasets=[dataset])
        result = result["optimize_result"]
        pars = result.parameters

        assert_allclose(pars["index"].value, 2.7767, rtol=1e-3)
        assert u.Unit(pars["amplitude"].unit) == "cm-2 s-1 TeV-1"
        assert_allclose(pars["amplitude"].value, 5.191e-11, rtol=1e-3)


def _read_hess_obs():
    path = "$GAMMAPY_DATA/joint-crab/spectra/hess/"
    obs1 = SpectrumDatasetOnOff.read(path + "pha_obs23523.fits")
    obs2 = SpectrumDatasetOnOff.read(path + "pha_obs23592.fits")
    return [obs1, obs2]


def make_gti(times, time_ref="2010-01-01"):
    meta = time_ref_to_dict(time_ref)
    table = Table(times, meta=meta)
    return GTI(table)


@requires_data("gammapy-data")
def make_observation_list():
    """obs with dummy IRF"""
    nbin = 3
    energy = np.logspace(-1, 1, nbin + 1) * u.TeV
    livetime = 2 * u.h
    data_on = np.arange(nbin)
    dataoff_1 = np.ones(3)
    dataoff_2 = np.ones(3) * 3
    dataoff_1[1] = 0
    dataoff_2[1] = 0

    axis = MapAxis.from_edges(energy, name="energy", interp="log")
    axis_true = axis.copy(name="energy_true")

    geom = RegionGeom(region=None, axes=[axis])
    geom_true = RegionGeom(region=None, axes=[axis_true])

    on_vector = RegionNDMap.from_geom(geom=geom, data=data_on)
    off_vector1 = RegionNDMap.from_geom(geom=geom, data=dataoff_1)
    off_vector2 = RegionNDMap.from_geom(geom=geom, data=dataoff_2)
    mask_safe = RegionNDMap.from_geom(geom, dtype=bool)
    mask_safe.data += True

    acceptance = RegionNDMap.from_geom(geom=geom, data=1)
    acceptance_off_1 = RegionNDMap.from_geom(geom=geom, data=2)
    acceptance_off_2 = RegionNDMap.from_geom(geom=geom, data=4)

    aeff = RegionNDMap.from_geom(geom_true, data=1, unit="m2")
    edisp = EDispKernelMap.from_gauss(
        energy_axis=axis, energy_axis_true=axis_true, sigma=0.2, bias=0, geom=geom
    )

    time_ref = Time("2010-01-01")
    gti1 = make_gti({"START": [5, 6, 1, 2], "STOP": [8, 7, 3, 4]}, time_ref=time_ref)
    gti2 = make_gti({"START": [14], "STOP": [15]}, time_ref=time_ref)

    exposure = aeff * livetime
    exposure.meta["livetime"] = livetime

    obs1 = SpectrumDatasetOnOff(
        counts=on_vector,
        counts_off=off_vector1,
        exposure=exposure,
        edisp=edisp,
        mask_safe=mask_safe,
        acceptance=acceptance.copy(),
        acceptance_off=acceptance_off_1,
        name="1",
        gti=gti1,
    )
    obs2 = SpectrumDatasetOnOff(
        counts=on_vector,
        counts_off=off_vector2,
        exposure=exposure.copy(),
        edisp=edisp,
        mask_safe=mask_safe,
        acceptance=acceptance.copy(),
        acceptance_off=acceptance_off_2,
        name="2",
        gti=gti2,
    )

    obs_list = [obs1, obs2]
    return obs_list


@requires_data("gammapy-data")
class TestSpectrumDatasetOnOffStack:
    def setup(self):
        self.datasets = _read_hess_obs()
        # Change threshold to make stuff more interesting

        geom = self.datasets[0]._geom
<<<<<<< HEAD
        self.datasets[0].mask_safe = geom.energy_mask(energy_min=1.2 * u.TeV, energy_max=50 * u.TeV)
=======
        self.datasets[0].mask_safe = geom.energy_mask(
            energy_min=1.2 * u.TeV, energy_max=50 * u.TeV
        )
>>>>>>> e744b42c

        mask = geom.energy_mask(energy_max=20 * u.TeV)
        self.datasets[1].mask_safe &= mask

        self.stacked_dataset = self.datasets[0].to_masked()
        self.stacked_dataset.stack(self.datasets[1])

    def test_basic(self):
        obs_1, obs_2 = self.datasets

        counts1 = obs_1.counts.data[obs_1.mask_safe].sum()
        counts2 = obs_2.counts.data[obs_2.mask_safe].sum()
        summed_counts = counts1 + counts2

        stacked_counts = self.stacked_dataset.counts.data.sum()

        off1 = obs_1.counts_off.data[obs_1.mask_safe].sum()
        off2 = obs_2.counts_off.data[obs_2.mask_safe].sum()
        summed_off = off1 + off2
        stacked_off = self.stacked_dataset.counts_off.data.sum()

        assert summed_counts == stacked_counts
        assert summed_off == stacked_off

    def test_thresholds(self):
        energy_min, energy_max = self.stacked_dataset.energy_range

        assert energy_min.unit == "keV"
        assert_allclose(energy_min, 8.912509e08, rtol=1e-3)

        assert energy_max.unit == "keV"
        assert_allclose(energy_max, 4.466836e10, rtol=1e-3)

    def test_verify_npred(self):
        """Verifying npred is preserved during the stacking"""
        pwl = SkyModel(
            spectral_model=PowerLawSpectralModel(
                index=2, amplitude=2e-11 * u.Unit("cm-2 s-1 TeV-1"), reference=1 * u.TeV
            )
        )

        self.stacked_dataset.models = pwl

        npred_stacked = self.stacked_dataset.npred_signal().data
        npred_stacked[~self.stacked_dataset.mask_safe.data] = 0
        npred_summed = np.zeros_like(npred_stacked)

        for dataset in self.datasets:
            dataset.models = pwl
            npred_summed[dataset.mask_safe] += dataset.npred_signal().data[
                dataset.mask_safe
            ]

        assert_allclose(npred_stacked, npred_summed, rtol=1e-6)

    def test_stack_backscal(self):
        """Verify backscal stacking """
        obs1, obs2 = make_observation_list()
        obs1.stack(obs2)
        assert_allclose(obs1.alpha.data[0], 1.25 / 4.0)
        # When the OFF stack observation counts=0, the alpha is averaged on the total OFF counts for each run.
        assert_allclose(obs1.alpha.data[1], 2.5 / 8.0)

    def test_stack_gti(self):
        obs1, obs2 = make_observation_list()
        obs1.stack(obs2)
        table_gti = Table({"START": [1.0, 5.0, 14.0], "STOP": [4.0, 8.0, 15.0]})
        table_gti_stacked_obs = obs1.gti.table
        assert_allclose(table_gti_stacked_obs["START"], table_gti["START"])
        assert_allclose(table_gti_stacked_obs["STOP"], table_gti["STOP"])


@requires_data("gammapy-data")
def test_datasets_stack_reduce():
    datasets = Datasets()
    obs_ids = [23523, 23526, 23559, 23592]

    for obs_id in obs_ids:
        filename = f"$GAMMAPY_DATA/joint-crab/spectra/hess/pha_obs{obs_id}.fits"
        ds = SpectrumDatasetOnOff.read(filename)
        datasets.append(ds)

    stacked = datasets.stack_reduce(name="stacked")

    assert_allclose(stacked.exposure.meta["livetime"].to_value("s"), 6313.8116406202325)

    info_table = datasets.info_table()
    assert_allclose(info_table["counts"], [124, 126, 119, 90])

    info_table_cum = datasets.info_table(cumulative=True)
    assert_allclose(info_table_cum["counts"], [124, 250, 369, 459])
    assert stacked.name == "stacked"


@requires_data("gammapy-data")
def test_datasets_stack_reduce_no_off():
    datasets = Datasets()
    obs_ids = [23523, 23526, 23559, 23592]

    for obs_id in obs_ids:
        filename = f"$GAMMAPY_DATA/joint-crab/spectra/hess/pha_obs{obs_id}.fits"
        ds = SpectrumDatasetOnOff.read(filename)
        datasets.append(ds)

    datasets[-1].counts_off = None

    with pytest.raises(ValueError):
        stacked = datasets.stack_reduce(name="stacked")

    datasets[-1].mask_safe.data[...] = False
    stacked = datasets.stack_reduce(name="stacked")
    assert_allclose(stacked.exposure.meta["livetime"].to_value("s"), 4732.5469999)
    assert stacked.counts == 369

    datasets[0].mask_safe.data[...] = False

    stacked = datasets.stack_reduce(name="stacked")
    assert_allclose(stacked.exposure.meta["livetime"].to_value("s"), 3150.81024152)
    assert stacked.counts == 245


@requires_data("gammapy-data")
def test_stack_livetime():
    dataset_ref = SpectrumDatasetOnOff.read(
        "$GAMMAPY_DATA/joint-crab/spectra/hess/pha_obs23523.fits"
    )

    energy_axis = dataset_ref.counts.geom.axes["energy"]
    energy_axis_true = dataset_ref.exposure.geom.axes["energy_true"]

    geom = RegionGeom(region=None, axes=[energy_axis])

<<<<<<< HEAD
    dataset = SpectrumDatasetOnOff.create(
        geom=geom, energy_axis_true=energy_axis_true
    )
=======
    dataset = SpectrumDatasetOnOff.create(geom=geom, energy_axis_true=energy_axis_true)
>>>>>>> e744b42c

    dataset.stack(dataset_ref)
    assert_allclose(dataset.exposure.meta["livetime"], 1581.736758 * u.s)

    dataset.stack(dataset_ref)
    assert_allclose(dataset.exposure.meta["livetime"], 2 * 1581.736758 * u.s)


def test_spectrum_dataset_on_off_to_yaml(tmpdir):
    spectrum_datasets_on_off = make_observation_list()
    datasets = Datasets(spectrum_datasets_on_off)
    datasets.write(
        filename=tmpdir / "datasets.yaml", filename_models=tmpdir / "models.yaml"
    )

    datasets_read = Datasets.read(
        filename=tmpdir / "datasets.yaml", filename_models=tmpdir / "models.yaml"
    )

    assert len(datasets_read) == len(datasets)
    assert datasets_read[0].name == datasets[0].name
    assert datasets_read[1].name == datasets[1].name
    assert datasets_read[1].counts.data.sum() == datasets[1].counts.data.sum()


@requires_dependency("iminuit")
class TestFit:
    """Test fit on counts spectra without any IRFs"""

    def setup(self):
        self.nbins = 30
        energy = np.logspace(-1, 1, self.nbins + 1) * u.TeV
        self.source_model = SkyModel(
            spectral_model=PowerLawSpectralModel(
                index=2, amplitude=1e5 * u.Unit("cm-2 s-1 TeV-1"), reference=0.1 * u.TeV
            )
        )
        bkg_model = PowerLawSpectralModel(
            index=3, amplitude=1e4 * u.Unit("cm-2 s-1 TeV-1"), reference=0.1 * u.TeV
        )

        self.alpha = 0.1
        random_state = get_random_state(23)
        npred = self.source_model.spectral_model.integral(energy[:-1], energy[1:]).value
        source_counts = random_state.poisson(npred)

        axis = MapAxis.from_edges(energy, name="energy", interp="log")
        geom = RegionGeom(region=None, axes=[axis])

        self.src = RegionNDMap.from_geom(geom=geom, data=source_counts)
        self.exposure = RegionNDMap.from_geom(geom.as_energy_true, data=1, unit="cm2 s")

        npred_bkg = bkg_model.integral(energy[:-1], energy[1:]).value

        bkg_counts = random_state.poisson(npred_bkg)
        off_counts = random_state.poisson(npred_bkg * 1.0 / self.alpha)
        self.bkg = RegionNDMap.from_geom(geom=geom, data=bkg_counts)
        self.off = RegionNDMap.from_geom(geom=geom, data=off_counts)

    def test_cash(self):
        """Simple CASH fit to the on vector"""
        dataset = SpectrumDataset(
<<<<<<< HEAD
            models=self.source_model,
            counts=self.src,
            exposure=self.exposure,
=======
            models=self.source_model, counts=self.src, exposure=self.exposure,
>>>>>>> e744b42c
        )

        npred = dataset.npred().data
        assert_allclose(npred[5], 660.5171, rtol=1e-5)

        stat_val = dataset.stat_sum()
        assert_allclose(stat_val, -107346.5291, rtol=1e-5)

        self.source_model.parameters["index"].value = 1.12

        fit = Fit()
        result = fit.run(datasets=[dataset])
        result = result["optimize_result"]

        # These values are check with sherpa fits, do not change
        pars = result.parameters
        assert_allclose(pars["index"].value, 1.995525, rtol=1e-3)
        assert_allclose(pars["amplitude"].value, 100245.9, rtol=1e-3)

    def test_wstat(self):
        """WStat with on source and background spectrum"""
        on_vector = self.src.copy()
        on_vector.data += self.bkg.data
        acceptance = RegionNDMap.from_geom(self.src.geom, data=1)
        acceptance_off = RegionNDMap.from_geom(self.bkg.geom, data=1 / self.alpha)

        dataset = SpectrumDatasetOnOff(
            counts=on_vector,
            counts_off=self.off,
            exposure=self.exposure,
<<<<<<< HEAD
            acceptance=1,
            acceptance_off=1 / self.alpha,
=======
            acceptance=acceptance,
            acceptance_off=acceptance_off,
>>>>>>> e744b42c
        )
        dataset.models = self.source_model

        self.source_model.parameters.index = 1.12

        fit = Fit()
        result = fit.run(datasets=[dataset])
        result = result["optimize_result"]
        pars = self.source_model.parameters

        assert_allclose(pars["index"].value, 1.997342, rtol=1e-3)
        assert_allclose(pars["amplitude"].value, 100245.187067, rtol=1e-3)
        assert_allclose(result.total_stat, 30.022316, rtol=1e-3)

    def test_fit_range(self):
        """Test fit range without complication of thresholds"""
        geom = self.src.geom
        mask_safe = RegionNDMap.from_geom(geom, dtype=bool)
        mask_safe.data += True

        dataset = SpectrumDatasetOnOff(counts=self.src, mask_safe=mask_safe)

        assert np.sum(dataset.mask_safe) == self.nbins
        energy_min, energy_max = dataset.energy_range

        assert_allclose(energy_max, 10)
        assert_allclose(energy_min, 0.1)

    def test_stat_profile(self):
        geom = self.src.geom
        mask_safe = RegionNDMap.from_geom(geom, dtype=bool)
        mask_safe.data += True

        dataset = SpectrumDataset(
            models=self.source_model,
            exposure=self.exposure,
            counts=self.src,
            mask_safe=mask_safe,
        )
        fit = Fit()
        result = fit.run(datasets=[dataset])
        result = result["optimize_result"]
        true_idx = result.parameters["index"].value

        values = np.linspace(0.95 * true_idx, 1.05 * true_idx, 100)
        self.source_model.spectral_model.index.scan_values = values

        profile = fit.stat_profile(datasets=[dataset], parameter="index")
        actual = values[np.argmin(profile["stat_scan"])]
        assert_allclose(actual, true_idx, rtol=0.01)<|MERGE_RESOLUTION|>--- conflicted
+++ resolved
@@ -207,14 +207,7 @@
 
     geom_true = geom.as_energy_true
     exposure = make_map_exposure_true_energy(
-<<<<<<< HEAD
-        geom=geom_true,
-        livetime=livetime,
-        pointing=geom_true.center_skydir,
-        aeff=aeff
-=======
         geom=geom_true, livetime=livetime, pointing=geom_true.center_skydir, aeff=aeff
->>>>>>> e744b42c
     )
 
     edisp = EDispKernelMap.from_diagonal_response(
@@ -234,11 +227,7 @@
         edisp=edisp.copy(),
         background=background.copy(),
         gti=gti.copy(),
-<<<<<<< HEAD
-        mask_safe=mask_safe
-=======
         mask_safe=mask_safe,
->>>>>>> e744b42c
     )
 
     livetime2 = 0.5 * livetime
@@ -268,17 +257,10 @@
     reference = spectrum_dataset.counts.data
     assert_allclose(spectrum_dataset1.counts.data[1:], reference[1:] * 2)
     assert_allclose(spectrum_dataset1.counts.data[0], 141363)
-<<<<<<< HEAD
-    assert_allclose(spectrum_dataset1.exposure.quantity[0], 4.755644e09 * u.Unit("cm2 s"))
-    assert_allclose(
-        spectrum_dataset1.background.data[1:], 3 * background.data[1:]
-    )
-=======
     assert_allclose(
         spectrum_dataset1.exposure.quantity[0], 4.755644e09 * u.Unit("cm2 s")
     )
     assert_allclose(spectrum_dataset1.background.data[1:], 3 * background.data[1:])
->>>>>>> e744b42c
     assert_allclose(spectrum_dataset1.background.data[0], background.data[0])
 
     kernel = edisp.get_edisp_kernel()
@@ -297,11 +279,7 @@
         energy_axis_true=energy.copy(name="energy_true"),
         sigma=0.1,
         bias=0,
-<<<<<<< HEAD
-        geom=geom.to_image()
-=======
         geom=geom.to_image(),
->>>>>>> e744b42c
     )
     edisp1.exposure_map.data += 1
 
@@ -313,14 +291,7 @@
 
     geom_true = geom.as_energy_true
     exposure = make_map_exposure_true_energy(
-<<<<<<< HEAD
-        geom=geom_true,
-        livetime=livetime,
-        pointing=geom_true.center_skydir,
-        aeff=aeff
-=======
         geom=geom_true, livetime=livetime, pointing=geom_true.center_skydir, aeff=aeff
->>>>>>> e744b42c
     )
 
     geom = spectrum_dataset.counts.geom
@@ -340,11 +311,7 @@
         energy_axis_true=energy.copy(name="energy_true"),
         sigma=0.2,
         bias=0.0,
-<<<<<<< HEAD
-        geom=geom
-=======
         geom=geom,
->>>>>>> e744b42c
     )
     edisp2.exposure_map.data += 1
 
@@ -455,11 +422,7 @@
             acceptance_off=acceptance_off,
             name="test",
             gti=self.gti,
-<<<<<<< HEAD
-            mask_safe=mask_safe
-=======
             mask_safe=mask_safe,
->>>>>>> e744b42c
         )
 
     def test_spectrum_dataset_on_off_create(self):
@@ -468,13 +431,7 @@
             u.Quantity([0.05, 0.5, 5, 20.0], "TeV"), name="energy_true"
         )
         geom = RegionGeom(region=None, axes=[e_reco])
-<<<<<<< HEAD
-        empty_dataset = SpectrumDatasetOnOff.create(
-            geom=geom, energy_axis_true=e_true
-        )
-=======
         empty_dataset = SpectrumDatasetOnOff.create(geom=geom, energy_axis_true=e_true)
->>>>>>> e744b42c
 
         assert empty_dataset.counts.data.sum() == 0
         assert empty_dataset.data_shape[0] == 2
@@ -491,13 +448,7 @@
     def test_create_stack(self):
         geom = RegionGeom(region=None, axes=[self.e_reco])
 
-<<<<<<< HEAD
-        stacked = SpectrumDatasetOnOff.create(
-            geom=geom, energy_axis_true=self.e_true
-        )
-=======
         stacked = SpectrumDatasetOnOff.create(geom=geom, energy_axis_true=self.e_true)
->>>>>>> e744b42c
         stacked.mask_safe.data += True
 
         stacked.stack(self.dataset)
@@ -569,10 +520,6 @@
 
         expected_regions = compound_region_to_regions(self.off_counts.geom.region)
         regions = compound_region_to_regions(newdataset.counts_off.geom.region)
-
-        assert newdataset.counts.meta["RESPFILE"] == "test_rmf.fits"
-        assert newdataset.counts.meta["BACKFILE"] == "test_bkg.fits"
-        assert newdataset.counts.meta["ANCRFILE"] == "test_arf.fits"
 
         assert newdataset.counts.meta["RESPFILE"] == "test_rmf.fits"
         assert newdataset.counts.meta["BACKFILE"] == "test_bkg.fits"
@@ -940,13 +887,9 @@
         # Change threshold to make stuff more interesting
 
         geom = self.datasets[0]._geom
-<<<<<<< HEAD
-        self.datasets[0].mask_safe = geom.energy_mask(energy_min=1.2 * u.TeV, energy_max=50 * u.TeV)
-=======
         self.datasets[0].mask_safe = geom.energy_mask(
             energy_min=1.2 * u.TeV, energy_max=50 * u.TeV
         )
->>>>>>> e744b42c
 
         mask = geom.energy_mask(energy_max=20 * u.TeV)
         self.datasets[1].mask_safe &= mask
@@ -1079,13 +1022,7 @@
 
     geom = RegionGeom(region=None, axes=[energy_axis])
 
-<<<<<<< HEAD
-    dataset = SpectrumDatasetOnOff.create(
-        geom=geom, energy_axis_true=energy_axis_true
-    )
-=======
     dataset = SpectrumDatasetOnOff.create(geom=geom, energy_axis_true=energy_axis_true)
->>>>>>> e744b42c
 
     dataset.stack(dataset_ref)
     assert_allclose(dataset.exposure.meta["livetime"], 1581.736758 * u.s)
@@ -1148,13 +1085,7 @@
     def test_cash(self):
         """Simple CASH fit to the on vector"""
         dataset = SpectrumDataset(
-<<<<<<< HEAD
-            models=self.source_model,
-            counts=self.src,
-            exposure=self.exposure,
-=======
             models=self.source_model, counts=self.src, exposure=self.exposure,
->>>>>>> e744b42c
         )
 
         npred = dataset.npred().data
@@ -1185,13 +1116,8 @@
             counts=on_vector,
             counts_off=self.off,
             exposure=self.exposure,
-<<<<<<< HEAD
-            acceptance=1,
-            acceptance_off=1 / self.alpha,
-=======
             acceptance=acceptance,
             acceptance_off=acceptance_off,
->>>>>>> e744b42c
         )
         dataset.models = self.source_model
 
