# Licensed under a 3-clause BSD style license - see LICENSE.rst
import pytest
import numpy as np
from numpy.testing import assert_allclose
import astropy.units as u
from astropy.coordinates import SkyCoord
from astropy.table import Table
from regions import CircleSkyRegion
from gammapy.catalog import SourceCatalog3FHL
from gammapy.data import GTI
from gammapy.datasets import Datasets, MapDataset, MapDatasetOnOff
from gammapy.datasets.map import MapEvaluator, RAD_AXIS_DEFAULT
from gammapy.irf import (
    EDispKernelMap,
    EDispMap,
    EnergyDispersion2D,
    EffectiveAreaTable2D,
    EnergyDependentMultiGaussPSF,
    PSFMap,
    PSFKernel,
)

from gammapy.makers.utils import make_map_exposure_true_energy, make_psf_map
<<<<<<< HEAD
from gammapy.maps import Map, MapAxis, WcsGeom, WcsNDMap, RegionGeom, RegionNDMap
=======
from gammapy.maps import (
    Map,
    MapAxis,
    WcsGeom,
    WcsNDMap,
    RegionGeom,
    HpxGeom,
)
>>>>>>> e744b42c
from gammapy.modeling import Fit
from gammapy.modeling.models import (
    FoVBackgroundModel,
    GaussianSpatialModel,
    Models,
    PointSpatialModel,
    PowerLawSpectralModel,
    SkyModel,
<<<<<<< HEAD
    ConstantSpectralModel,
=======
>>>>>>> e744b42c
    DiskSpatialModel,
)
from gammapy.utils.testing import mpl_plot_check, requires_data, requires_dependency
from gammapy.utils.gauss import Gauss2DPDF


@pytest.fixture
def geom_hpx():
    axis = MapAxis.from_energy_bounds("1 TeV", "10 TeV", nbin=3)

    energy_axis_true = MapAxis.from_energy_bounds(
        "1 TeV", "10 TeV", nbin=4, name="energy_true"
    )

    geom = HpxGeom.create(nside=32, axes=[axis], frame="galactic")

    return {"geom": geom, "energy_axis_true": energy_axis_true}


@pytest.fixture
def geom_hpx_partial():
    axis = MapAxis.from_energy_bounds("1 TeV", "10 TeV", nbin=3)

    energy_axis_true = MapAxis.from_energy_bounds(
        "1 TeV", "10 TeV", nbin=4, name="energy_true"
    )

    geom = HpxGeom.create(
        nside=32, axes=[axis], frame="galactic", region="DISK(110.,75.,10.)"
    )

    return {"geom": geom, "energy_axis_true": energy_axis_true}


@pytest.fixture
def geom():
    axis = MapAxis.from_energy_bounds("0.1 TeV", "10 TeV", nbin=2)
    return WcsGeom.create(
        skydir=(266.40498829, -28.93617776),
        binsz=0.02,
        width=(2, 2),
        frame="icrs",
        axes=[axis],
    )


@pytest.fixture
def geom1():
    e_axis = MapAxis.from_energy_bounds("0.1 TeV", "10 TeV", nbin=20)
    t_axis = MapAxis.from_bounds(0, 10, 2, name="time", unit="s")
    return WcsGeom.create(
        skydir=(266.40498829, -28.93617776),
        binsz=0.02,
        width=(3, 2),
        frame="icrs",
        axes=[e_axis, t_axis],
    )


@pytest.fixture
def geom_etrue():
    axis = MapAxis.from_energy_bounds("0.1 TeV", "10 TeV", nbin=3, name="energy_true")
    return WcsGeom.create(
        skydir=(266.40498829, -28.93617776),
        binsz=0.02,
        width=(2, 2),
        frame="icrs",
        axes=[axis],
    )


@pytest.fixture
def geom_image():
    energy = np.logspace(-1.0, 1.0, 2)
    axis = MapAxis.from_edges(energy, name="energy", unit=u.TeV, interp="log")
    return WcsGeom.create(
        skydir=(0, 0), binsz=0.02, width=(2, 2), frame="galactic", axes=[axis]
    )


def get_exposure(geom_etrue):
    filename = (
        "$GAMMAPY_DATA/cta-1dc/caldb/data/cta/1dc/bcf/South_z20_50h/irf_file.fits"
    )
    aeff = EffectiveAreaTable2D.read(filename, hdu="EFFECTIVE AREA")

    exposure_map = make_map_exposure_true_energy(
        pointing=SkyCoord(1, 0.5, unit="deg", frame="galactic"),
        livetime=1 * u.hr,
        aeff=aeff,
        geom=geom_etrue,
    )
    return exposure_map


def get_psf():
    filename = (
        "$GAMMAPY_DATA/cta-1dc/caldb/data/cta/1dc/bcf/South_z20_50h/irf_file.fits"
    )
    psf = EnergyDependentMultiGaussPSF.read(filename, hdu="POINT SPREAD FUNCTION")

    geom = WcsGeom.create(
        skydir=(0, 0),
        frame="galactic",
        binsz=2,
        width=(2, 2),
<<<<<<< HEAD
        axes=[RAD_AXIS_DEFAULT, psf.axes["energy_true"]]
=======
        axes=[RAD_AXIS_DEFAULT, psf.axes["energy_true"]],
>>>>>>> e744b42c
    )

    return make_psf_map(
        psf=psf,
        pointing=SkyCoord(0, 0.5, unit="deg", frame="galactic"),
        geom=geom,
<<<<<<< HEAD
        exposure_map=Map.from_geom(geom.squash("rad"), unit="cm2 s")
=======
        exposure_map=Map.from_geom(geom.squash("rad"), unit="cm2 s"),
>>>>>>> e744b42c
    )


@requires_data()
def get_edisp(geom, geom_etrue):
    filename = "$GAMMAPY_DATA/hess-dl3-dr1/data/hess_dl3_dr1_obs_id_020136.fits.gz"
    edisp2d = EnergyDispersion2D.read(filename, hdu="EDISP")
    energy = geom.axes["energy"].edges
    energy_true = geom_etrue.axes["energy_true"].edges
    edisp_kernel = edisp2d.to_edisp_kernel(
        offset="1.2 deg", energy=energy, energy_true=energy_true
    )
    edisp = EDispKernelMap.from_edisp_kernel(edisp_kernel)
    return edisp


@pytest.fixture
def sky_model():
    spatial_model = GaussianSpatialModel(
        lon_0="0.2 deg", lat_0="0.1 deg", sigma="0.2 deg", frame="galactic"
    )
    spectral_model = PowerLawSpectralModel(
        index=3, amplitude="1e-11 cm-2 s-1 TeV-1", reference="1 TeV"
    )
    return SkyModel(
        spatial_model=spatial_model, spectral_model=spectral_model, name="test-model"
    )


def get_map_dataset(geom, geom_etrue, edisp="edispmap", name="test", **kwargs):
    """Returns a MapDataset"""
    # define background model
    background = Map.from_geom(geom)
    background.data += 0.2

    psf = get_psf()
    exposure = get_exposure(geom_etrue)

    e_reco = geom.axes["energy"]
    e_true = geom_etrue.axes["energy_true"]

    if edisp == "edispmap":
        edisp = EDispMap.from_diagonal_response(energy_axis_true=e_true)
        data = exposure.get_spectrum(geom.center_skydir).data
        edisp.exposure_map.data = np.repeat(data, 2, axis=-1)
    elif edisp == "edispkernelmap":
        edisp = EDispKernelMap.from_diagonal_response(
            energy_axis=e_reco, energy_axis_true=e_true
        )
        data = exposure.get_spectrum(geom.center_skydir).data
        edisp.exposure_map.data = np.repeat(data, 2, axis=-1)
    else:
        edisp = None

    # define fit mask
    center = SkyCoord("0.2 deg", "0.1 deg", frame="galactic")
    circle = CircleSkyRegion(center=center, radius=1 * u.deg)
    mask_fit = geom.region_mask([circle])

    models = FoVBackgroundModel(dataset_name=name)

    return MapDataset(
        models=models,
        exposure=exposure,
        background=background,
        psf=psf,
        edisp=edisp,
        mask_fit=mask_fit,
        name=name,
        **kwargs,
    )


@requires_data()
def test_map_dataset_str(sky_model, geom, geom_etrue):
    dataset = get_map_dataset(geom, geom_etrue)

    bkg_model = FoVBackgroundModel(dataset_name=dataset.name)
    dataset.models = [sky_model, bkg_model]

    dataset.counts = dataset.npred()
    dataset.mask_safe = dataset.mask_fit
    assert "MapDataset" in str(dataset)
    assert "(frozen)" in str(dataset)
    assert "background" in str(dataset)

    dataset.mask_safe = None
    assert "MapDataset" in str(dataset)


def test_map_dataset_str_empty():
    dataset = MapDataset()
    assert "MapDataset" in str(dataset)


@requires_data()
def test_fake(sky_model, geom, geom_etrue):
    """Test the fake dataset"""
    dataset = get_map_dataset(geom, geom_etrue)

    bkg_model = FoVBackgroundModel(dataset_name=dataset.name)
    dataset.models = [sky_model, bkg_model]

    npred = dataset.npred()
    assert np.all(npred.data >= 0)  # npred must be positive
    dataset.counts = npred
    real_dataset = dataset.copy()
    dataset.fake(314)

    assert real_dataset.counts.data.shape == dataset.counts.data.shape
    assert_allclose(real_dataset.counts.data.sum(), 9525.299054, rtol=1e-5)
    assert_allclose(dataset.counts.data.sum(), 9711)


@requires_data()
def test_different_exposure_unit(sky_model, geom):
    energy_range_true = np.logspace(2, 4, 3)
    axis = MapAxis.from_edges(
        energy_range_true, name="energy_true", unit="GeV", interp="log"
    )
    geom_gev = geom.to_image().to_cube([axis])
    dataset = get_map_dataset(geom, geom_gev, edisp="None")

    bkg_model = FoVBackgroundModel(dataset_name=dataset.name)
    dataset.models = [sky_model, bkg_model]

    npred = dataset.npred()

    assert_allclose(npred.data[0, 50, 50], 6.086019, rtol=1e-2)


@pytest.mark.parametrize(("edisp_mode"), ["edispmap", "edispkernelmap"])
@requires_data()
def test_to_spectrum_dataset(sky_model, geom, geom_etrue, edisp_mode):

    dataset_ref = get_map_dataset(geom, geom_etrue, edisp=edisp_mode)

    bkg_model = FoVBackgroundModel(dataset_name=dataset_ref.name)
    dataset_ref.models = [sky_model, bkg_model]

    dataset_ref.counts = dataset_ref.npred_background() * 0.0
    dataset_ref.counts.data[1, 50, 50] = 1
    dataset_ref.counts.data[1, 60, 50] = 1

    gti = GTI.create([0 * u.s], [1 * u.h], reference_time="2010-01-01T00:00:00")
    dataset_ref.gti = gti
    on_region = CircleSkyRegion(center=geom.center_skydir, radius=0.05 * u.deg)
    spectrum_dataset = dataset_ref.to_spectrum_dataset(on_region)
    spectrum_dataset_corrected = dataset_ref.to_spectrum_dataset(
        on_region, containment_correction=True
    )
    mask = np.ones_like(dataset_ref.counts, dtype="bool")
    mask[1, 40:60, 40:60] = 0
    dataset_ref.mask_safe = Map.from_geom(dataset_ref.counts.geom, data=mask)
    spectrum_dataset_mask = dataset_ref.to_spectrum_dataset(on_region)

    assert np.sum(spectrum_dataset.counts.data) == 1
    assert spectrum_dataset.data_shape == (2, 1, 1)
    assert spectrum_dataset.background.geom.axes[0].nbin == 2
    assert spectrum_dataset.exposure.geom.axes[0].nbin == 3
    assert spectrum_dataset.exposure.unit == "m2s"

    energy_axis = geom.axes["energy"]
<<<<<<< HEAD
    assert spectrum_dataset.edisp.get_edisp_kernel(energy_axis=energy_axis).axes["energy"].nbin == 2
    assert spectrum_dataset.edisp.get_edisp_kernel(energy_axis=energy_axis).axes["energy_true"].nbin == 3

    assert_allclose(
        spectrum_dataset.edisp.exposure_map.data[1], 3.070917e+09, rtol=1e-5
    )
=======
    assert (
        spectrum_dataset.edisp.get_edisp_kernel(energy_axis=energy_axis)
        .axes["energy"]
        .nbin
        == 2
    )
    assert (
        spectrum_dataset.edisp.get_edisp_kernel(energy_axis=energy_axis)
        .axes["energy_true"]
        .nbin
        == 3
    )

    assert_allclose(spectrum_dataset.edisp.exposure_map.data[1], 3.070917e09, rtol=1e-5)
>>>>>>> e744b42c
    assert np.sum(spectrum_dataset_mask.counts.data) == 0
    assert spectrum_dataset_mask.data_shape == (2, 1, 1)
    assert spectrum_dataset_corrected.exposure.unit == "m2s"

    assert_allclose(spectrum_dataset.exposure.data[1], 3.070884e09, rtol=1e-5)
<<<<<<< HEAD
    assert_allclose(spectrum_dataset_corrected.exposure.data[1], 2.05201e+09, rtol=1e-5)
=======
    assert_allclose(spectrum_dataset_corrected.exposure.data[1], 2.05201e09, rtol=1e-5)


@requires_data()
def test_energy_range(sky_model, geom1, geom_etrue):
    sky_coord1 = SkyCoord(266.5, -29.3, unit="deg")
    region1 = CircleSkyRegion(sky_coord1, 0.5 * u.deg)
    mask1 = geom1.region_mask([region1]) & geom1.energy_mask(1 * u.TeV, 7 * u.TeV)
    sky_coord2 = SkyCoord(266.5, -28.7, unit="deg")
    region2 = CircleSkyRegion(sky_coord2, 0.5 * u.deg)
    mask2 = geom1.region_mask([region2]) & geom1.energy_mask(2 * u.TeV, 8 * u.TeV)
    mask3 = geom1.energy_mask(3 * u.TeV, 6 * u.TeV)

    mask_safe = Map.from_geom(geom1, data=(mask1 | mask2 | mask3).data)
    dataset = get_map_dataset(geom1, geom_etrue, edisp=None, mask_safe=mask_safe)
    energy = geom1.axes["energy"].edges.value

    e_min, e_max = dataset.energy_range_safe
    assert_allclose(e_min.get_by_coord((265, -28, 0)), energy[15])
    assert_allclose(e_max.get_by_coord((265, -28, 5)), energy[17])
    assert_allclose(e_min.get_by_coord((sky_coord1.ra, sky_coord1.dec, 6)), energy[10])
    assert_allclose(e_max.get_by_coord((sky_coord1.ra, sky_coord1.dec, 1)), energy[18])
    assert_allclose(e_min.get_by_coord((sky_coord2.ra, sky_coord2.dec, 2)), energy[14])
    assert_allclose(e_max.get_by_coord((sky_coord2.ra, sky_coord2.dec, 7)), energy[19])
    assert_allclose(e_min.get_by_coord((266.5, -29, 8)), energy[10])
    assert_allclose(e_max.get_by_coord((266.5, -29, 3)), energy[19])

    e_min, e_max = dataset.energy_range_fit
    assert_allclose(e_min.get_by_coord((265, -28, 0)), np.nan)
    assert_allclose(e_max.get_by_coord((265, -28, 5)), np.nan)
    assert_allclose(e_min.get_by_coord((266, -29, 4)), energy[0])
    assert_allclose(e_max.get_by_coord((266, -29, 9)), energy[20])

    e_min, e_max = dataset.energy_range
    assert_allclose(e_min.get_by_coord((266, -29, 4)), energy[15])
    assert_allclose(e_max.get_by_coord((266, -29, 9)), energy[17])

    mask_zeros = Map.from_geom(geom1, data=np.zeros_like(mask_safe))
    e_min, e_max = dataset._energy_range(mask_zeros)
    assert_allclose(e_min.get_by_coord((266.5, -29, 8)), np.nan)
    assert_allclose(e_max.get_by_coord((266.5, -29, 3)), np.nan)

    e_min, e_max = dataset._energy_range()
    assert_allclose(e_min.get_by_coord((265, -28, 0)), energy[0])
    assert_allclose(e_max.get_by_coord((265, -28, 5)), energy[20])
>>>>>>> e744b42c


@requires_data()
def test_info_dict(sky_model, geom, geom_etrue):
    dataset = get_map_dataset(geom, geom_etrue)

    bkg_model = FoVBackgroundModel(dataset_name=dataset.name)
    dataset.models = [sky_model, bkg_model]

    dataset.counts = dataset.npred()
    info_dict = dataset.info_dict()

    assert_allclose(info_dict["counts"], 9526, rtol=1e-3)
    assert_allclose(info_dict["background"], 4000.0005, rtol=1e-3)
    assert_allclose(info_dict["npred_background"], 4000.0, rtol=1e-3)
    assert_allclose(info_dict["excess"], 5525.756, rtol=1e-3)
    assert_allclose(info_dict["exposure_min"].value, 8.32e8, rtol=1e-3)
    assert_allclose(info_dict["exposure_max"].value, 1.105e10, rtol=1e-3)
    assert info_dict["exposure_max"].unit == "m2 s"
    assert info_dict["name"] == "test"

    gti = GTI.create([0 * u.s], [1 * u.h], reference_time="2010-01-01T00:00:00")
    dataset.gti = gti
    info_dict = dataset.info_dict()
    assert_allclose(info_dict["counts"], 9526, rtol=1e-3)
    assert_allclose(info_dict["background"], 4000.0005, rtol=1e-3)
    assert_allclose(info_dict["npred_background"], 4000.0, rtol=1e-3)
    assert_allclose(info_dict["sqrt_ts"], 74.024180, rtol=1e-3)
    assert_allclose(info_dict["excess"], 5525.756, rtol=1e-3)
    assert_allclose(info_dict["ontime"].value, 3600)

    assert info_dict["name"] == "test"


def get_fermi_3fhl_gc_dataset():
    counts = Map.read("$GAMMAPY_DATA/fermi-3fhl-gc/fermi-3fhl-gc-counts-cube.fits.gz")
    background = Map.read(
        "$GAMMAPY_DATA/fermi-3fhl-gc/fermi-3fhl-gc-background-cube.fits.gz"
    )
    bkg_model = FoVBackgroundModel(dataset_name="fermi-3fhl-gc")

    exposure = Map.read(
        "$GAMMAPY_DATA/fermi-3fhl-gc/fermi-3fhl-gc-exposure-cube.fits.gz"
    )
    return MapDataset(
        counts=counts,
        background=background,
        models=[bkg_model],
        exposure=exposure,
        name="fermi-3fhl-gc",
    )


@requires_data()
def test_resample_energy_3fhl():
    dataset = get_fermi_3fhl_gc_dataset()

    new_axis = MapAxis.from_edges([10, 35, 100] * u.GeV, interp="log", name="energy")
    grouped = dataset.resample_energy_axis(energy_axis=new_axis)

    assert grouped.counts.data.shape == (2, 200, 400)
    assert grouped.counts.data[0].sum() == 28581
    assert_allclose(
        grouped.npred_background().data.sum(axis=(1, 2)),
        [25074.366386, 2194.298612],
        rtol=1e-5,
    )
    assert_allclose(grouped.exposure.data, dataset.exposure.data, rtol=1e-5)

    axis = grouped.counts.geom.axes[0]
    npred = dataset.npred()
    npred_grouped = grouped.npred()
    assert_allclose(npred.resample_axis(axis=axis).data.sum(), npred_grouped.data.sum())


@requires_data()
def test_to_image_3fhl():
    dataset = get_fermi_3fhl_gc_dataset()

    dataset_im = dataset.to_image()

    assert dataset_im.counts.data.sum() == dataset.counts.data.sum()
    assert_allclose(dataset_im.npred_background().data.sum(), 28548.625, rtol=1e-5)
    assert_allclose(dataset_im.exposure.data, dataset.exposure.data, rtol=1e-5)

    npred = dataset.npred()
    npred_im = dataset_im.npred()
    assert_allclose(npred.data.sum(), npred_im.data.sum())


def test_to_image_mask_safe():
    axis = MapAxis.from_energy_bounds("0.1 TeV", "10 TeV", nbin=2)
    geom = WcsGeom.create(
        skydir=(0, 0), binsz=0.5, width=(1, 1), frame="icrs", axes=[axis]
    )
    dataset = MapDataset.create(geom)

    # Check map_safe handling
    data = np.array([[[False, True], [True, True]], [[False, False], [True, True]]])
    dataset.mask_safe = WcsNDMap.from_geom(geom=geom, data=data)

    dataset_im = dataset.to_image()
    assert dataset_im.mask_safe.data.dtype == bool

    desired = np.array([[False, True], [True, True]])
    assert (dataset_im.mask_safe.data == desired).all()

    # Check that missing entries in the dataset do not break
    dataset_copy = dataset.copy()
    dataset_copy.exposure = None
    dataset_im = dataset_copy.to_image()
    assert dataset_im.exposure is None

    dataset_copy = dataset.copy()
    dataset_copy.counts = None
    dataset_im = dataset_copy.to_image()
    assert dataset_im.counts is None


@requires_data()
def test_downsample():
    dataset = get_fermi_3fhl_gc_dataset()

    downsampled = dataset.downsample(2)

    assert downsampled.counts.data.shape == (11, 100, 200)
    assert downsampled.counts.data.sum() == dataset.counts.data.sum()
    assert_allclose(
        downsampled.npred_background().data.sum(axis=(1, 2)),
        dataset.npred_background().data.sum(axis=(1, 2)),
        rtol=1e-5,
    )
    assert_allclose(downsampled.exposure.data[5, 50, 100], 3.318082e11, rtol=1e-5)

    with pytest.raises(ValueError):
        dataset.downsample(2, axis_name="energy")


def test_downsample_energy(geom, geom_etrue):
    # This checks that downsample and resample_energy_axis give identical results
    counts = Map.from_geom(geom, dtype="int")
    counts += 1
    mask = Map.from_geom(geom, dtype="bool")
    mask.data[1:] = True
    counts += 1
    exposure = Map.from_geom(geom_etrue, unit="m2s")
    edisp = EDispKernelMap.from_gauss(geom.axes[0], geom_etrue.axes[0], 0.1, 0.0)
    dataset = MapDataset(
        counts=counts,
        exposure=exposure,
        mask_safe=mask,
        edisp=edisp,
    )
    dataset_downsampled = dataset.downsample(2, axis_name="energy")
    dataset_resampled = dataset.resample_energy_axis(geom.axes[0].downsample(2))

    assert dataset_downsampled.edisp.edisp_map.data.shape == (3, 1, 1, 2)
    assert_allclose(
        dataset_downsampled.edisp.edisp_map.data[:, :, 0, 0],
        dataset_resampled.edisp.edisp_map.data[:, :, 0, 0],
    )


@requires_data()
def test_map_dataset_fits_io(tmp_path, sky_model, geom, geom_etrue):
    dataset = get_map_dataset(geom, geom_etrue)

    bkg_model = FoVBackgroundModel(dataset_name=dataset.name)
    dataset.models = [sky_model, bkg_model]

    dataset.counts = dataset.npred()
    dataset.mask_safe = dataset.mask_fit
    gti = GTI.create([0 * u.s], [1 * u.h], reference_time="2010-01-01T00:00:00")
    dataset.gti = gti

    hdulist = dataset.to_hdulist()

    actual = [hdu.name for hdu in hdulist]

    desired = [
        "PRIMARY",
        "COUNTS",
        "COUNTS_BANDS",
        "EXPOSURE",
        "EXPOSURE_BANDS",
        "BACKGROUND",
        "BACKGROUND_BANDS",
        "EDISP",
        "EDISP_BANDS",
        "EDISP_EXPOSURE",
        "EDISP_EXPOSURE_BANDS",
        "PSF",
        "PSF_BANDS",
        "PSF_EXPOSURE",
        "PSF_EXPOSURE_BANDS",
        "MASK_SAFE",
        "MASK_SAFE_BANDS",
        "MASK_FIT",
        "MASK_FIT_BANDS",
        "GTI",
    ]

    assert actual == desired

    dataset.write(tmp_path / "test.fits")

    dataset_new = MapDataset.read(tmp_path / "test.fits")

    assert dataset_new.mask.data.dtype == bool

    assert_allclose(dataset.counts.data, dataset_new.counts.data)
    assert_allclose(
        dataset.npred_background().data, dataset_new.npred_background().data
    )
    assert_allclose(dataset.edisp.edisp_map.data, dataset_new.edisp.edisp_map.data)
    assert_allclose(dataset.psf.psf_map.data, dataset_new.psf.psf_map.data)
    assert_allclose(dataset.exposure.data, dataset_new.exposure.data)
    assert_allclose(dataset.mask_fit.data, dataset_new.mask_fit.data)
    assert_allclose(dataset.mask_safe.data, dataset_new.mask_safe.data)

    assert dataset.counts.geom == dataset_new.counts.geom
    assert dataset.exposure.geom == dataset_new.exposure.geom

    assert_allclose(dataset.exposure.meta["livetime"], 1 * u.h)
    assert dataset.npred_background().geom == dataset_new.npred_background().geom
    assert dataset.edisp.edisp_map.geom == dataset_new.edisp.edisp_map.geom

    assert_allclose(
        dataset.gti.time_sum.to_value("s"), dataset_new.gti.time_sum.to_value("s")
    )

    # To test io of psf and edisp map
    stacked = MapDataset.create(geom)
    stacked.write(tmp_path / "test-2.fits", overwrite=True)
    stacked1 = MapDataset.read(tmp_path / "test-2.fits")
    assert stacked1.psf.psf_map is not None
    assert stacked1.psf.exposure_map is not None
    assert stacked1.edisp.edisp_map is not None
    assert stacked1.edisp.exposure_map is not None
    assert stacked.mask.data.dtype == bool

    assert_allclose(stacked1.psf.psf_map, stacked.psf.psf_map)
    assert_allclose(stacked1.edisp.edisp_map, stacked.edisp.edisp_map)


@requires_dependency("iminuit")
@requires_dependency("matplotlib")
@requires_data()
def test_map_fit(sky_model, geom, geom_etrue):
    dataset_1 = get_map_dataset(geom, geom_etrue, name="test-1")
    dataset_2 = get_map_dataset(geom, geom_etrue, name="test-2")
    datasets = Datasets([dataset_1, dataset_2])

    models = Models(datasets.models)
    models.insert(0, sky_model)

    models["test-1-bkg"].spectral_model.norm.value = 0.5
    models["test-model"].spatial_model.sigma.frozen = True

    datasets.models = models
    dataset_2.counts = dataset_2.npred()
    dataset_1.counts = dataset_1.npred()

    models["test-1-bkg"].spectral_model.norm.value = 0.49
    models["test-2-bkg"].spectral_model.norm.value = 0.99

    fit = Fit()
    result = fit.run(datasets=datasets)
    result = result["optimize_result"]
    assert result.success
    assert "minuit" in repr(result)

    npred = dataset_1.npred().data.sum()
    assert_allclose(npred, 7525.790688, rtol=1e-3)
    assert_allclose(result.total_stat, 21625.845714, rtol=1e-3)

    pars = result.parameters
    assert_allclose(pars["lon_0"].value, 0.2, rtol=1e-2)
    assert_allclose(pars["lon_0"].error, 0.002244, rtol=1e-2)

    assert_allclose(pars["index"].value, 3, rtol=1e-2)
    assert_allclose(pars["index"].error, 0.024277, rtol=1e-2)

    assert_allclose(pars["amplitude"].value, 1e-11, rtol=1e-2)
    assert_allclose(pars["amplitude"].error, 4.216154e-13, rtol=1e-2)

    # background norm 1
    assert_allclose(pars[8].value, 0.5, rtol=1e-2)
    assert_allclose(pars[8].error, 0.015811, rtol=1e-2)

    # background norm 2
    assert_allclose(pars[11].value, 1, rtol=1e-2)
    assert_allclose(pars[11].error, 0.02147, rtol=1e-2)

    # test mask_safe evaluation
    dataset_1.mask_safe = geom.energy_mask(energy_min=1 * u.TeV)
    dataset_2.mask_safe = geom.energy_mask(energy_min=1 * u.TeV)

<<<<<<< HEAD
    stat = fit.datasets.stat_sum()
=======
    stat = datasets.stat_sum()
>>>>>>> e744b42c
    assert_allclose(stat, 14823.772744, rtol=1e-5)

    region = sky_model.spatial_model.to_region()

    initial_counts = dataset_1.counts.copy()
    with mpl_plot_check():
        dataset_1.plot_residuals(kwargs_spectral=dict(region=region))

    # check dataset has not changed
    assert initial_counts == dataset_1.counts

    # test model evaluation outside image
    dataset_1.models[0].spatial_model.lon_0.value = 150
    dataset_1.npred()
    assert not dataset_1.evaluators["test-model"].contributes


@requires_dependency("iminuit")
@requires_data()
def test_map_fit_one_energy_bin(sky_model, geom_image):
    energy_axis = geom_image.axes["energy"]
    geom_etrue = geom_image.to_image().to_cube([energy_axis.copy(name="energy_true")])

    dataset = get_map_dataset(geom_image, geom_etrue)

    bkg_model = FoVBackgroundModel(dataset_name=dataset.name)
    dataset.models = [sky_model, bkg_model]

    sky_model.spectral_model.index.value = 3.0
    sky_model.spectral_model.index.frozen = True
    dataset.models[f"{dataset.name}-bkg"].spectral_model.norm.value = 0.5

    dataset.counts = dataset.npred()

    # Move a bit away from the best-fit point, to make sure the optimiser runs
    sky_model.parameters["sigma"].value = 0.21
    dataset.models[f"{dataset.name}-bkg"].parameters["norm"].frozen = True

    fit = Fit()
    result = fit.run(datasets=[dataset])
    result = result["optimize_result"]
    assert result.success

    npred = dataset.npred().data.sum()
    assert_allclose(npred, 16538.124036, rtol=1e-3)
    assert_allclose(result.total_stat, -34844.125047, rtol=1e-3)

    pars = result.parameters

    assert_allclose(pars["lon_0"].value, 0.2, rtol=1e-2)
    assert_allclose(pars["lon_0"].error, 0.001689, rtol=1e-2)

    assert_allclose(pars["sigma"].value, 0.2, rtol=1e-2)
    assert_allclose(pars["sigma"].error, 0.00092, rtol=1e-2)

    assert_allclose(pars["amplitude"].value, 1e-11, rtol=1e-2)
    assert_allclose(pars["amplitude"].error, 8.127593e-14, rtol=1e-2)


def test_create():
    # tests empty datasets created
    rad_axis = MapAxis(nodes=np.linspace(0.0, 1.0, 51), unit="deg", name="rad")
    e_reco = MapAxis.from_edges(
        np.logspace(-1.0, 1.0, 3), name="energy", unit=u.TeV, interp="log"
    )
    e_true = MapAxis.from_edges(
        np.logspace(-1.0, 1.0, 4), name="energy_true", unit=u.TeV, interp="log"
    )
    geom = WcsGeom.create(binsz=0.02, width=(2, 2), axes=[e_reco])
    empty_dataset = MapDataset.create(
        geom=geom, energy_axis_true=e_true, rad_axis=rad_axis
    )

    assert empty_dataset.counts.data.shape == (2, 100, 100)

    assert empty_dataset.exposure.data.shape == (3, 100, 100)

    assert empty_dataset.psf.psf_map.data.shape == (3, 50, 10, 10)
    assert empty_dataset.psf.exposure_map.data.shape == (3, 1, 10, 10)

    assert isinstance(empty_dataset.edisp, EDispKernelMap)
    assert empty_dataset.edisp.edisp_map.data.shape == (3, 2, 10, 10)
    assert empty_dataset.edisp.exposure_map.data.shape == (3, 1, 10, 10)
    assert_allclose(empty_dataset.edisp.edisp_map.data.sum(), 300)

    assert_allclose(empty_dataset.gti.time_delta, 0.0 * u.s)


def test_create_with_migra(tmp_path):
    # tests empty datasets created
    migra_axis = MapAxis(nodes=np.linspace(0.0, 3.0, 51), unit="", name="migra")
    rad_axis = MapAxis(nodes=np.linspace(0.0, 1.0, 51), unit="deg", name="rad")
    e_reco = MapAxis.from_edges(
        np.logspace(-1.0, 1.0, 3), name="energy", unit=u.TeV, interp="log"
    )
    e_true = MapAxis.from_edges(
        np.logspace(-1.0, 1.0, 4), name="energy_true", unit=u.TeV, interp="log"
    )
    geom = WcsGeom.create(binsz=0.02, width=(2, 2), axes=[e_reco])
    empty_dataset = MapDataset.create(
        geom=geom, energy_axis_true=e_true, migra_axis=migra_axis, rad_axis=rad_axis
    )

    empty_dataset.write(tmp_path / "test.fits")

    dataset_new = MapDataset.read(tmp_path / "test.fits")

    assert isinstance(empty_dataset.edisp, EDispMap)
    assert empty_dataset.edisp.edisp_map.data.shape == (3, 50, 10, 10)
    assert empty_dataset.edisp.exposure_map.data.shape == (3, 1, 10, 10)
    assert_allclose(empty_dataset.edisp.edisp_map.data.sum(), 5000)

    assert_allclose(empty_dataset.gti.time_delta, 0.0 * u.s)

    assert isinstance(dataset_new.edisp, EDispMap)
    assert dataset_new.edisp.edisp_map.data.shape == (3, 50, 10, 10)


def test_stack(sky_model):
    axis = MapAxis.from_energy_bounds("0.1 TeV", "10 TeV", nbin=3)
    geom = WcsGeom.create(
        skydir=(266.40498829, -28.93617776),
        binsz=0.05,
        width=(2, 2),
        frame="icrs",
        axes=[axis],
    )
    axis_etrue = MapAxis.from_energy_bounds(
        "0.1 TeV", "10 TeV", nbin=5, name="energy_true"
    )
    geom_etrue = WcsGeom.create(
        skydir=(266.40498829, -28.93617776),
        binsz=0.05,
        width=(2, 2),
        frame="icrs",
        axes=[axis_etrue],
    )

    edisp = EDispKernelMap.from_diagonal_response(
        energy_axis=axis, energy_axis_true=axis_etrue, geom=geom
    )
    edisp.exposure_map.quantity = (
        1e0 * u.m ** 2 * u.s * np.ones(edisp.exposure_map.data.shape)
    )

    bkg1 = Map.from_geom(geom)
    bkg1.data += 0.2

    cnt1 = Map.from_geom(geom)
    cnt1.data = 1.0 * np.ones(cnt1.data.shape)

    exp1 = Map.from_geom(geom_etrue)
    exp1.quantity = 1e7 * u.m ** 2 * u.s * np.ones(exp1.data.shape)

    mask1 = Map.from_geom(geom)
    mask1.data = np.ones(mask1.data.shape, dtype=bool)
    mask1.data[0][:][5:10] = False
    dataset1 = MapDataset(
        counts=cnt1,
        background=bkg1,
        exposure=exp1,
        mask_safe=mask1,
        name="dataset-1",
        edisp=edisp,
        meta_table=Table({"OBS_ID": [0]}),
    )

    bkg2 = Map.from_geom(geom)
    bkg2.data = 0.1 * np.ones(bkg2.data.shape)

    cnt2 = Map.from_geom(geom)
    cnt2.data = 1.0 * np.ones(cnt2.data.shape)

    exp2 = Map.from_geom(geom_etrue)
    exp2.quantity = 1e7 * u.m ** 2 * u.s * np.ones(exp2.data.shape)

    mask2 = Map.from_geom(geom)
    mask2.data = np.ones(mask2.data.shape, dtype=bool)
    mask2.data[0][:][5:10] = False
    mask2.data[1][:][10:15] = False

    dataset2 = MapDataset(
        counts=cnt2,
        background=bkg2,
        exposure=exp2,
        mask_safe=mask2,
        name="dataset-2",
        edisp=edisp,
        meta_table=Table({"OBS_ID": [1]}),
    )

    background_model2 = FoVBackgroundModel(dataset_name="dataset-2")
    background_model1 = FoVBackgroundModel(dataset_name="dataset-1")

    dataset1.models = [background_model1, sky_model]
    dataset2.models = [background_model2, sky_model]

    stacked = MapDataset.from_geoms(**dataset1.geoms)
    stacked.stack(dataset1)
    stacked.stack(dataset2)

    stacked.models = [sky_model]
    npred_b = stacked.npred()

    assert_allclose(npred_b.data.sum(), 1459.985035, 1e-5)
    assert_allclose(stacked.npred_background().data.sum(), 1360.00, 1e-5)
    assert_allclose(stacked.counts.data.sum(), 9000, 1e-5)
    assert_allclose(stacked.mask_safe.data.sum(), 4600)
    assert_allclose(stacked.exposure.data.sum(), 1.6e11)

    assert_allclose(stacked.meta_table["OBS_ID"][0], [0, 1])


@requires_data()
def test_npred_sig(sky_model, geom, geom_etrue):
    dataset = get_map_dataset(geom, geom_etrue)

    pwl = PowerLawSpectralModel()
    gauss = GaussianSpatialModel(
        lon_0="0.0 deg", lat_0="0.0 deg", sigma="0.5 deg", frame="galactic"
    )
    model1 = SkyModel(pwl, gauss, name="m1")

    bkg = FoVBackgroundModel(dataset_name=dataset.name)
    dataset.models = [bkg, sky_model, model1]

    assert_allclose(
        dataset.npred_signal(model_name=model1.name).data.sum(), 150.7487, rtol=1e-3
    )
    assert_allclose(dataset.npred().data.sum(), 9676.047906, rtol=1e-3)
    assert_allclose(dataset.npred_signal().data.sum(), 5676.04790, rtol=1e-3)

    with pytest.raises(
        KeyError,
        match="m2",
    ):
        dataset.npred_signal(model_name="m2")


def test_stack_npred():
    pwl = PowerLawSpectralModel()
    gauss = GaussianSpatialModel(sigma="0.2 deg")
    model = SkyModel(pwl, gauss)

    axis = MapAxis.from_energy_bounds("0.1 TeV", "10 TeV", nbin=5)
    axis_etrue = MapAxis.from_energy_bounds(
        "0.1 TeV", "10 TeV", nbin=11, name="energy_true"
    )

    geom = WcsGeom.create(
        skydir=(0, 0),
        binsz=0.05,
        width=(2, 2),
        frame="icrs",
        axes=[axis],
    )

    dataset_1 = MapDataset.create(
        geom,
        energy_axis_true=axis_etrue,
        name="dataset-1",
        gti=GTI.create("0 min", "30 min"),
    )
    dataset_1.psf = None
    dataset_1.exposure.data += 1
    dataset_1.mask_safe = geom.energy_mask(energy_min=1 * u.TeV)
    dataset_1.background.data += 1

    bkg_model_1 = FoVBackgroundModel(dataset_name=dataset_1.name)
    dataset_1.models = [model, bkg_model_1]

    dataset_2 = MapDataset.create(
        geom,
        energy_axis_true=axis_etrue,
        name="dataset-2",
        gti=GTI.create("30 min", "60 min"),
    )
    dataset_2.psf = None
    dataset_2.exposure.data += 1
    dataset_2.mask_safe = geom.energy_mask(energy_min=0.2 * u.TeV)
    dataset_2.background.data += 1

    bkg_model_2 = FoVBackgroundModel(dataset_name=dataset_2.name)
    dataset_2.models = [model, bkg_model_2]

    npred_1 = dataset_1.npred()
    npred_1.data[~dataset_1.mask_safe.data] = 0
    npred_2 = dataset_2.npred()
    npred_2.data[~dataset_2.mask_safe.data] = 0

    stacked_npred = Map.from_geom(geom)
    stacked_npred.stack(npred_1)
    stacked_npred.stack(npred_2)

    stacked = MapDataset.create(geom, energy_axis_true=axis_etrue, name="stacked")
    stacked.stack(dataset_1)
    stacked.stack(dataset_2)

    npred_stacked = stacked.npred()

    assert_allclose(npred_stacked.data, stacked_npred.data)


def to_cube(image):
    # introduce a fake enery axis for now
    axis = MapAxis.from_edges([1, 10] * u.TeV, name="energy")
    geom = image.geom.to_cube([axis])
    return WcsNDMap.from_geom(geom=geom, data=image.data)


@pytest.fixture
def images():
    """Load some `counts`, `counts_off`, `acceptance_on`, `acceptance_off" images"""
    filename = "$GAMMAPY_DATA/tests/unbundled/hess/survey/hess_survey_snippet.fits.gz"
    return {
        "counts": to_cube(WcsNDMap.read(filename, hdu="ON")),
        "counts_off": to_cube(WcsNDMap.read(filename, hdu="OFF")),
        "acceptance": to_cube(WcsNDMap.read(filename, hdu="ONEXPOSURE")),
        "acceptance_off": to_cube(WcsNDMap.read(filename, hdu="OFFEXPOSURE")),
        "exposure": to_cube(WcsNDMap.read(filename, hdu="EXPGAMMAMAP")),
        "background": to_cube(WcsNDMap.read(filename, hdu="BACKGROUND")),
    }


def test_npred_psf_after_edisp():
    energy_axis = MapAxis.from_energy_bounds("1 TeV", "10 TeV", nbin=3)
    energy_axis_true = MapAxis.from_energy_bounds(
        "0.8 TeV", "15 TeV", nbin=6, name="energy_true"
    )

    geom = WcsGeom.create(width=4 * u.deg, binsz=0.02, axes=[energy_axis])
    dataset = MapDataset.create(geom=geom, energy_axis_true=energy_axis_true)
    dataset.background.data += 1
    dataset.exposure.data += 1e12
    dataset.mask_safe.data += True
    dataset.psf = PSFMap.from_gauss(
        energy_axis_true=energy_axis_true, sigma=0.2 * u.deg
    )

    model = SkyModel(
        spectral_model=PowerLawSpectralModel(),
        spatial_model=PointSpatialModel(),
        name="test-model",
    )

    model.apply_irf["psf_after_edisp"] = True

    bkg_model = FoVBackgroundModel(dataset_name=dataset.name)
    dataset.models = [bkg_model, model]

    npred = dataset.npred()
    assert_allclose(npred.data.sum(), 129553.858658)


def get_map_dataset_onoff(images, **kwargs):
    """Returns a MapDatasetOnOff"""
    mask_geom = images["counts"].geom
    mask_data = np.ones(images["counts"].data.shape, dtype=bool)
    mask_safe = Map.from_geom(mask_geom, data=mask_data)
    gti = GTI.create([0 * u.s], [1 * u.h], reference_time="2010-01-01T00:00:00")
    energy_axis = mask_geom.axes["energy"]
    energy_axis_true = energy_axis.copy(name="energy_true")

    psf = PSFMap.from_gauss(
        energy_axis_true=energy_axis_true, sigma=0.2 * u.deg, geom=mask_geom.to_image()
    )

    edisp = EDispKernelMap.from_diagonal_response(
        energy_axis=energy_axis, energy_axis_true=energy_axis_true, geom=mask_geom
    )

    return MapDatasetOnOff(
        counts=images["counts"],
        counts_off=images["counts_off"],
        acceptance=images["acceptance"],
        acceptance_off=images["acceptance_off"],
        exposure=images["exposure"],
        mask_safe=mask_safe,
        psf=psf,
        edisp=edisp,
        gti=gti,
        **kwargs,
    )


@requires_data()
def test_map_dataset_on_off_fits_io(images, tmp_path):
    dataset = get_map_dataset_onoff(images)
    gti = GTI.create([0 * u.s], [1 * u.h], reference_time="2010-01-01T00:00:00")
    dataset.gti = gti

    hdulist = dataset.to_hdulist()
    actual = [hdu.name for hdu in hdulist]

    desired = [
        "PRIMARY",
        "COUNTS",
        "COUNTS_BANDS",
        "EXPOSURE",
        "EXPOSURE_BANDS",
        "EDISP",
        "EDISP_BANDS",
        "EDISP_EXPOSURE",
        "EDISP_EXPOSURE_BANDS",
        "PSF",
        "PSF_BANDS",
        "PSF_EXPOSURE",
        "PSF_EXPOSURE_BANDS",
        "MASK_SAFE",
        "MASK_SAFE_BANDS",
        "GTI",
        "COUNTS_OFF",
        "COUNTS_OFF_BANDS",
        "ACCEPTANCE",
        "ACCEPTANCE_BANDS",
        "ACCEPTANCE_OFF",
        "ACCEPTANCE_OFF_BANDS",
    ]

    assert actual == desired

    dataset.write(tmp_path / "test.fits")

    dataset_new = MapDatasetOnOff.read(tmp_path / "test.fits")
    assert dataset_new.mask.data.dtype == bool

    assert_allclose(dataset.counts.data, dataset_new.counts.data)
    assert_allclose(dataset.counts_off.data, dataset_new.counts_off.data)
    assert_allclose(dataset.acceptance.data, dataset_new.acceptance.data)
    assert_allclose(dataset.acceptance_off.data, dataset_new.acceptance_off.data)
    assert_allclose(dataset.exposure.data, dataset_new.exposure.data)
    assert_allclose(dataset.mask_safe, dataset_new.mask_safe)

    assert np.all(dataset.mask_safe.data == dataset_new.mask_safe.data) == True
    assert dataset.mask_safe.geom == dataset_new.mask_safe.geom
    assert dataset.counts.geom == dataset_new.counts.geom
    assert dataset.exposure.geom == dataset_new.exposure.geom

    assert_allclose(
        dataset.gti.time_sum.to_value("s"), dataset_new.gti.time_sum.to_value("s")
    )

    assert dataset.psf.psf_map == dataset_new.psf.psf_map
    assert dataset.psf.exposure_map == dataset_new.psf.exposure_map
    assert dataset.edisp.edisp_map == dataset_new.edisp.edisp_map
    assert dataset.edisp.exposure_map == dataset_new.edisp.exposure_map


def test_create_onoff(geom):
    # tests empty datasets created

    migra_axis = MapAxis(nodes=np.linspace(0.0, 3.0, 51), unit="", name="migra")
    rad_axis = MapAxis(nodes=np.linspace(0.0, 1.0, 51), unit="deg", name="rad")
    energy_axis = geom.axes["energy"].copy(name="energy_true")

    empty_dataset = MapDatasetOnOff.create(geom, energy_axis, migra_axis, rad_axis)

    assert_allclose(empty_dataset.counts.data.sum(), 0.0)
    assert_allclose(empty_dataset.counts_off.data.sum(), 0.0)
    assert_allclose(empty_dataset.acceptance.data.sum(), 0.0)
    assert_allclose(empty_dataset.acceptance_off.data.sum(), 0.0)

    assert empty_dataset.psf.psf_map.data.shape == (2, 50, 10, 10)
    assert empty_dataset.psf.exposure_map.data.shape == (2, 1, 10, 10)

    assert empty_dataset.edisp.edisp_map.data.shape == (2, 50, 10, 10)
    assert empty_dataset.edisp.exposure_map.data.shape == (2, 1, 10, 10)

    assert_allclose(empty_dataset.edisp.edisp_map.data.sum(), 3333.333333)

    assert_allclose(empty_dataset.gti.time_delta, 0.0 * u.s)


@requires_data()
def test_map_dataset_onoff_str(images):
    dataset = get_map_dataset_onoff(images)
    assert "MapDatasetOnOff" in str(dataset)


@requires_data()
def test_stack_onoff(images):
    dataset = get_map_dataset_onoff(images)
    stacked = dataset.copy()
    stacked.stack(dataset)

    assert_allclose(stacked.counts.data.sum(), 2 * dataset.counts.data.sum())
    assert_allclose(stacked.counts_off.data.sum(), 2 * dataset.counts_off.data.sum())
    assert_allclose(
        stacked.acceptance.data.sum(), dataset.data_shape[1] * dataset.data_shape[2]
    )
    assert_allclose(np.nansum(stacked.acceptance_off.data), 2.925793e08, rtol=1e-5)
    assert_allclose(stacked.exposure.data, 2.0 * dataset.exposure.data)


def test_dataset_cutout_aligned(geom):
    dataset = MapDataset.create(geom)

    kwargs = {"position": geom.center_skydir, "width": 1 * u.deg}
    geoms = {name: geom.cutout(**kwargs) for name, geom in dataset.geoms.items()}

    cutout = MapDataset.from_geoms(**geoms, name="cutout")

    assert dataset.counts.geom.is_aligned(cutout.counts.geom)
    assert dataset.exposure.geom.is_aligned(cutout.exposure.geom)
    assert dataset.edisp.edisp_map.geom.is_aligned(cutout.edisp.edisp_map.geom)
    assert dataset.psf.psf_map.geom.is_aligned(cutout.psf.psf_map.geom)


def test_stack_onoff_cutout(geom_image):
    # Test stacking of cutouts
    energy_axis_true = MapAxis.from_energy_bounds(
        "1 TeV", "10 TeV", nbin=3, name="energy_true"
    )

    dataset = MapDatasetOnOff.create(geom_image, energy_axis_true=energy_axis_true)
    dataset.gti = GTI.create([0 * u.s], [1 * u.h], reference_time="2010-01-01T00:00:00")

    kwargs = {"position": geom_image.center_skydir, "width": 1 * u.deg}
    geoms = {name: geom.cutout(**kwargs) for name, geom in dataset.geoms.items()}

    dataset_cutout = MapDatasetOnOff.from_geoms(**geoms, name="cutout-dataset")
    dataset_cutout.gti = GTI.create(
        [0 * u.s], [1 * u.h], reference_time="2010-01-01T00:00:00"
    )
    dataset_cutout.mask_safe.data += True
    dataset_cutout.counts.data += 1
    dataset_cutout.counts_off.data += 1
    dataset_cutout.exposure.data += 1

    dataset.stack(dataset_cutout)

    assert_allclose(dataset.counts.data.sum(), 2500)
    assert_allclose(dataset.counts_off.data.sum(), 2500)
    assert_allclose(dataset.alpha.data.sum(), 0)
    assert_allclose(dataset.exposure.data.sum(), 7500)
    assert dataset_cutout.name == "cutout-dataset"


def test_datasets_io_no_model(tmpdir):
    axis = MapAxis.from_energy_bounds("1 TeV", "10 TeV", nbin=2)
    geom = WcsGeom.create(npix=(5, 5), axes=[axis])
    dataset_1 = MapDataset.create(geom, name="dataset_1")
    dataset_2 = MapDataset.create(geom, name="dataset_2")

    datasets = Datasets([dataset_1, dataset_2])

    datasets.write(filename=tmpdir / "datasets.yaml")

    filename_1 = tmpdir / "dataset_1.fits"
    assert filename_1.exists()

    filename_2 = tmpdir / "dataset_2.fits"
    assert filename_2.exists()


@requires_data()
def test_map_dataset_on_off_to_spectrum_dataset(images):
    dataset = get_map_dataset_onoff(images)

    gti = GTI.create([0 * u.s], [1 * u.h], reference_time="2010-01-01T00:00:00")
    dataset.gti = gti

    on_region = CircleSkyRegion(
        center=dataset.counts.geom.center_skydir, radius=0.1 * u.deg
    )

    spectrum_dataset = dataset.to_spectrum_dataset(on_region)

    assert spectrum_dataset.counts.data[0] == 8
    assert spectrum_dataset.data_shape == (1, 1, 1)
    assert spectrum_dataset.counts_off.data[0] == 33914
    assert_allclose(spectrum_dataset.alpha.data[0], 0.0002143, atol=1e-7)

    excess_map = images["counts"] - images["background"]
    excess_true = excess_map.get_spectrum(on_region, np.sum).data[0]

    excess = spectrum_dataset.excess.data[0]
    assert_allclose(excess, excess_true, rtol=1e-3)

    assert spectrum_dataset.name != dataset.name


@requires_data()
def test_map_dataset_on_off_to_spectrum_dataset_weights():
    e_reco = MapAxis.from_bounds(1, 10, nbin=3, unit="TeV", name="energy")

    geom = WcsGeom.create(
        skydir=(0, 0), width=(2.5, 2.5), binsz=0.5, axes=[e_reco], frame="galactic"
    )
    counts = Map.from_geom(geom)
    counts.data += 1
    counts_off = Map.from_geom(geom)
    counts_off.data += 2
    acceptance = Map.from_geom(geom)
    acceptance.data += 1
    acceptance_off = Map.from_geom(geom)
    acceptance_off.data += 4

    weights = Map.from_geom(geom, dtype="bool")
    weights.data[1:, 2:4, 2] = True

    gti = GTI.create([0 * u.s], [1 * u.h], reference_time="2010-01-01T00:00:00")

    dataset = MapDatasetOnOff(
        counts=counts,
        counts_off=counts_off,
        acceptance=acceptance,
        acceptance_off=acceptance_off,
        mask_safe=weights,
        gti=gti,
    )

    on_region = CircleSkyRegion(
        center=dataset.counts.geom.center_skydir, radius=1.5 * u.deg
    )

    spectrum_dataset = dataset.to_spectrum_dataset(on_region)

    assert_allclose(spectrum_dataset.counts.data[:, 0, 0], [0, 2, 2])
    assert_allclose(spectrum_dataset.counts_off.data[:, 0, 0], [0, 4, 4])
    assert_allclose(spectrum_dataset.acceptance.data[:, 0, 0], [0, 0.08, 0.08])
    assert_allclose(spectrum_dataset.acceptance_off.data[:, 0, 0], [0, 0.32, 0.32])
    assert_allclose(spectrum_dataset.alpha.data[:, 0, 0], [0, 0.25, 0.25])


@requires_data()
def test_map_dataset_on_off_cutout(images):
    dataset = get_map_dataset_onoff(images)
    gti = GTI.create([0 * u.s], [1 * u.h], reference_time="2010-01-01T00:00:00")
    dataset.gti = gti

    cutout_dataset = dataset.cutout(
        images["counts"].geom.center_skydir, ["1 deg", "1 deg"]
    )

    assert cutout_dataset.counts.data.shape == (1, 50, 50)
    assert cutout_dataset.counts_off.data.shape == (1, 50, 50)
    assert cutout_dataset.acceptance.data.shape == (1, 50, 50)
    assert cutout_dataset.acceptance_off.data.shape == (1, 50, 50)
    assert cutout_dataset.name != dataset.name


def test_map_dataset_on_off_fake(geom):
    rad_axis = MapAxis(nodes=np.linspace(0.0, 1.0, 51), unit="deg", name="rad")
    energy_true_axis = geom.axes["energy"].copy(name="energy_true")

    empty_dataset = MapDatasetOnOff.create(geom, energy_true_axis, rad_axis=rad_axis)
    empty_dataset.acceptance.data = 1.0
    empty_dataset.acceptance_off.data = 10.0

    empty_dataset.acceptance_off.data[0, 50, 50] = 0
    background_map = Map.from_geom(geom, data=1)
    empty_dataset.fake(background_map, random_state=42)

    assert_allclose(empty_dataset.counts.data[0, 50, 50], 0)
    assert_allclose(empty_dataset.counts.data.mean(), 0.99445, rtol=1e-3)
    assert_allclose(empty_dataset.counts_off.data.mean(), 10.00055, rtol=1e-3)


@requires_data()
def test_map_dataset_on_off_to_image():
    axis = MapAxis.from_energy_bounds(1, 10, 2, unit="TeV")
    geom = WcsGeom.create(npix=(10, 10), binsz=0.05, axes=[axis])

    counts = Map.from_geom(geom, data=np.ones((2, 10, 10)))
    counts_off = Map.from_geom(geom, data=np.ones((2, 10, 10)))
    acceptance = Map.from_geom(geom, data=np.ones((2, 10, 10)))
    acceptance_off = Map.from_geom(geom, data=np.ones((2, 10, 10)))
    acceptance_off *= 2

    dataset = MapDatasetOnOff(
        counts=counts,
        counts_off=counts_off,
        acceptance=acceptance,
        acceptance_off=acceptance_off,
    )
    image_dataset = dataset.to_image()

    assert image_dataset.counts.data.shape == (1, 10, 10)
    assert image_dataset.acceptance_off.data.shape == (1, 10, 10)
    assert_allclose(image_dataset.acceptance, 2)
    assert_allclose(image_dataset.acceptance_off, 4)
    assert_allclose(image_dataset.counts_off, 2)
    assert image_dataset.name != dataset.name

    # Try with a safe_mask
    mask_safe = Map.from_geom(geom, data=np.ones((2, 10, 10), dtype="bool"))
    mask_safe.data[0] = 0
    dataset.mask_safe = mask_safe
    image_dataset = dataset.to_image()

    assert_allclose(image_dataset.acceptance, 1)
    assert_allclose(image_dataset.acceptance_off, 2)
    assert_allclose(image_dataset.counts_off, 1)


def test_map_dataset_geom(geom, sky_model):
    e_true = MapAxis.from_energy_bounds("1 TeV", "10 TeV", nbin=5, name="energy_true")
    dataset = MapDataset.create(geom, energy_axis_true=e_true)
    dataset.counts = None
    dataset.background = None

    npred = dataset.npred()
    assert npred.geom == geom

    dataset.mask_safe = None
    dataset.mask_fit = None

    with pytest.raises(ValueError):
        dataset._geom


@requires_data()
def test_names(geom, geom_etrue, sky_model):
    m = Map.from_geom(geom)
    m.quantity = 0.2 * np.ones(m.data.shape)
    background_model1 = FoVBackgroundModel(dataset_name="test")
    assert background_model1.name == "test-bkg"

    c_map1 = Map.from_geom(geom)
    c_map1.quantity = 0.3 * np.ones(c_map1.data.shape)

    model1 = sky_model.copy()
    assert model1.name != sky_model.name
    model1 = sky_model.copy(name="model1")
    assert model1.name == "model1"
    model2 = sky_model.copy(name="model2")

    dataset1 = MapDataset(
        counts=c_map1,
        models=Models([model1, model2, background_model1]),
        exposure=get_exposure(geom_etrue),
        background=m,
        name="test",
    )

    dataset2 = dataset1.copy()
    assert dataset2.name != dataset1.name
    assert dataset2.models is None

    dataset2 = dataset1.copy(name="dataset2")

    assert dataset2.name == "dataset2"
    assert dataset2.models is None


def test_stack_dataset_dataset_on_off():
    axis = MapAxis.from_edges([1, 10] * u.TeV, name="energy")
    geom = WcsGeom.create(width=1, axes=[axis])

    gti = GTI.create([0 * u.s], [1 * u.h])

    dataset = MapDataset.create(geom, gti=gti)
    dataset_on_off = MapDatasetOnOff.create(geom, gti=gti)
    dataset_on_off.mask_safe.data += True

    dataset_on_off.acceptance_off += 5
    dataset_on_off.acceptance += 1
    dataset_on_off.counts_off += 1
    dataset.stack(dataset_on_off)

    assert_allclose(dataset.npred_background().data, 0.166667, rtol=1e-3)


@requires_data()
def test_info_dict_on_off(images):
    dataset = get_map_dataset_onoff(images)
    info_dict = dataset.info_dict()
    assert_allclose(info_dict["counts"], 4299, rtol=1e-3)
    assert_allclose(info_dict["excess"], -22.52295, rtol=1e-3)
    assert_allclose(info_dict["exposure_min"].value, 1.739467e08, rtol=1e-3)
    assert_allclose(info_dict["exposure_max"].value, 3.4298378e09, rtol=1e-3)
    assert_allclose(info_dict["npred"], 4321.518, rtol=1e-3)
    assert_allclose(info_dict["counts_off"], 20407510.0, rtol=1e-3)
    assert_allclose(info_dict["acceptance"], 4272.7075, rtol=1e-3)
    assert_allclose(info_dict["acceptance_off"], 20175596.0, rtol=1e-3)
    assert_allclose(info_dict["alpha"], 0.000169, rtol=1e-3)
    assert_allclose(info_dict["ontime"].value, 3600)


def test_slice_by_idx():
    axis = MapAxis.from_energy_bounds("0.1 TeV", "10 TeV", nbin=17)
    axis_etrue = MapAxis.from_energy_bounds(
        "0.1 TeV", "10 TeV", nbin=31, name="energy_true"
    )

    geom = WcsGeom.create(
        skydir=(0, 0),
        binsz=0.5,
        width=(2, 2),
        frame="icrs",
        axes=[axis],
    )
    dataset = MapDataset.create(geom=geom, energy_axis_true=axis_etrue, binsz_irf=0.5)

    slices = {"energy": slice(5, 10)}
    sub_dataset = dataset.slice_by_idx(slices)

    assert sub_dataset.counts.geom.data_shape == (5, 4, 4)
    assert sub_dataset.mask_safe.geom.data_shape == (5, 4, 4)
    assert sub_dataset.npred_background().geom.data_shape == (5, 4, 4)
    assert sub_dataset.exposure.geom.data_shape == (31, 4, 4)
    assert sub_dataset.edisp.edisp_map.geom.data_shape == (31, 5, 4, 4)
    assert sub_dataset.psf.psf_map.geom.data_shape == (31, 66, 4, 4)

    axis = sub_dataset.counts.geom.axes["energy"]
    assert_allclose(axis.edges[0].value, 0.387468, rtol=1e-5)

    slices = {"energy_true": slice(5, 10)}
    sub_dataset = dataset.slice_by_idx(slices)

    assert sub_dataset.counts.geom.data_shape == (17, 4, 4)
    assert sub_dataset.mask_safe.geom.data_shape == (17, 4, 4)
    assert sub_dataset.npred_background().geom.data_shape == (17, 4, 4)
    assert sub_dataset.exposure.geom.data_shape == (5, 4, 4)
    assert sub_dataset.edisp.edisp_map.geom.data_shape == (5, 17, 4, 4)
    assert sub_dataset.psf.psf_map.geom.data_shape == (5, 66, 4, 4)

    axis = sub_dataset.counts.geom.axes["energy"]
    assert_allclose(axis.edges[0].value, 0.1, rtol=1e-5)

    axis = sub_dataset.exposure.geom.axes["energy_true"]
    assert_allclose(axis.edges[0].value, 0.210175, rtol=1e-5)


@requires_dependency("matplotlib")
def test_plot_residual_onoff():
    axis = MapAxis.from_energy_bounds(1, 10, 2, unit="TeV")
    geom = WcsGeom.create(npix=(10, 10), binsz=0.05, axes=[axis])

    counts = Map.from_geom(geom, data=np.ones((2, 10, 10)))
    counts_off = Map.from_geom(geom, data=np.ones((2, 10, 10)))
    acceptance = Map.from_geom(geom, data=np.ones((2, 10, 10)))
    acceptance_off = Map.from_geom(geom, data=np.ones((2, 10, 10)))
    acceptance_off *= 2

    dataset = MapDatasetOnOff(
        counts=counts,
        counts_off=counts_off,
        acceptance=acceptance,
        acceptance_off=acceptance_off,
    )
    with mpl_plot_check():
        dataset.plot_residuals_spatial()


def test_to_map_dataset():
    axis = MapAxis.from_energy_bounds(1, 10, 2, unit="TeV")
    geom = WcsGeom.create(npix=(10, 10), binsz=0.05, axes=[axis])

    counts = Map.from_geom(geom, data=np.ones((2, 10, 10)))
    counts_off = Map.from_geom(geom, data=np.ones((2, 10, 10)))
    acceptance = Map.from_geom(geom, data=np.ones((2, 10, 10)))
    acceptance_off = Map.from_geom(geom, data=np.ones((2, 10, 10)))
    acceptance_off *= 2

    dataset_onoff = MapDatasetOnOff(
        counts=counts,
        counts_off=counts_off,
        acceptance=acceptance,
        acceptance_off=acceptance_off,
    )

    dataset = dataset_onoff.to_map_dataset(name="ds")

    assert dataset.name == "ds"
    assert_allclose(dataset.npred_background().data.sum(), 100)
    assert isinstance(dataset, MapDataset)
    assert dataset.counts == dataset_onoff.counts


def test_downsample_onoff():
    axis = MapAxis.from_energy_bounds(1, 10, 4, unit="TeV")
    geom = WcsGeom.create(npix=(10, 10), binsz=0.05, axes=[axis])

    counts = Map.from_geom(geom, data=np.ones((4, 10, 10)))
    counts_off = Map.from_geom(geom, data=np.ones((4, 10, 10)))
    acceptance = Map.from_geom(geom, data=np.ones((4, 10, 10)))
    acceptance_off = Map.from_geom(geom, data=np.ones((4, 10, 10)))
    acceptance_off *= 2

    dataset_onoff = MapDatasetOnOff(
        counts=counts,
        counts_off=counts_off,
        acceptance=acceptance,
        acceptance_off=acceptance_off,
    )

    downsampled = dataset_onoff.downsample(2, axis_name="energy")

    assert downsampled.counts.data.shape == (2, 10, 10)
    assert downsampled.counts.data.sum() == dataset_onoff.counts.data.sum()
    assert downsampled.counts_off.data.sum() == dataset_onoff.counts_off.data.sum()
    assert_allclose(downsampled.alpha.data, 0.5)


<<<<<<< HEAD
def test_compute_flux_spatial():
    center = SkyCoord("0 deg", "0 deg", frame="galactic")
    region = CircleSkyRegion(center=center, radius=0.1 * u.deg)

    nbin = 2
    energy_axis_true = MapAxis.from_energy_bounds(
        ".1 TeV", "10 TeV", nbin=nbin, name="energy_true"
    )

    spectral_model = ConstantSpectralModel()
    spatial_model = PointSpatialModel(
        lon_0=0 * u.deg, lat_0=0 * u.deg, frame="galactic"
    )

    models = SkyModel(spectral_model=spectral_model, spatial_model=spatial_model)
    model = Models(models)

    exposure_region = RegionNDMap.create(region, axes=[energy_axis_true], binsz_wcs="0.01deg")
    exposure_region.data += 1.0
    exposure_region.unit = "m2 s"

    geom = RegionGeom(region, axes=[energy_axis_true], binsz_wcs="0.01deg")
    psf = PSFKernel.from_gauss(geom.to_wcs_geom(), sigma="0.1 deg")

    evaluator = MapEvaluator(model=model[0], exposure=exposure_region, psf=psf)
    flux = evaluator.compute_flux_spatial()

    g = Gauss2DPDF(0.1)
    reference = g.containment_fraction(0.1)
    assert_allclose(flux.value, reference, rtol=0.003)


=======
>>>>>>> e744b42c
@requires_data()
def test_source_outside_geom(sky_model, geom, geom_etrue):
    dataset = get_map_dataset(geom, geom_etrue)
    dataset.edisp = get_edisp(geom, geom_etrue)

    models = dataset.models
    model = SkyModel(
        PowerLawSpectralModel(),
        DiskSpatialModel(lon_0=276.4 * u.deg, lat_0=-28.9 * u.deg, r_0=10 * u.deg),
    )

    assert not geom.to_image().contains(model.position)[0]
    dataset.models = models + [model]
    dataset.npred()
    model_npred = dataset.evaluators[model.name].compute_npred().data
    assert np.sum(np.isnan(model_npred)) == 0
    assert np.sum(~np.isfinite(model_npred)) == 0
    assert np.sum(model_npred) > 0


# this is a regression test for an issue found, where the model selection fails
@requires_data()
def test_source_outside_geom_fermi():
    dataset = MapDataset.read(
        "$GAMMAPY_DATA/fermi-3fhl-gc/fermi-3fhl-gc.fits.gz", format="gadf"
    )

    catalog = SourceCatalog3FHL()
    source = catalog["3FHL J1637.8-3448"]

    dataset.models = source.sky_model()
    npred = dataset.npred()

    assert_allclose(npred.data.sum(), 28548.63, rtol=1e-4)


def test_region_geom_io(tmpdir):
    axis = MapAxis.from_energy_bounds("1 TeV", "10 TeV", nbin=1)
    geom = RegionGeom.create("icrs;circle(0, 0, 0.2)", axes=[axis])

    dataset = MapDataset.create(geom)

    filename = tmpdir / "test.fits"
    dataset.write(filename)

    dataset = MapDataset.read(filename, format="gadf")

    assert isinstance(dataset.counts.geom, RegionGeom)
    assert isinstance(dataset.edisp.edisp_map.geom, RegionGeom)
    assert isinstance(dataset.psf.psf_map.geom, RegionGeom)


def test_dataset_mixed_geom(tmpdir):
    energy_axis = MapAxis.from_energy_bounds("1 TeV", "10 TeV", nbin=3)
    energy_axis_true = MapAxis.from_energy_bounds(
        "1 TeV", "10 TeV", nbin=7, name="energy_true"
    )

<<<<<<< HEAD
    rad_axis = MapAxis.from_bounds(
        0, 1, nbin=10, name="rad", unit="deg"
    )
=======
    rad_axis = MapAxis.from_bounds(0, 1, nbin=10, name="rad", unit="deg")
>>>>>>> e744b42c

    geom = WcsGeom.create(npix=5, axes=[energy_axis])
    geom_exposure = WcsGeom.create(npix=5, axes=[energy_axis_true])

    geom_psf = RegionGeom.create(
        "icrs;circle(0, 0, 0.2)", axes=[rad_axis, energy_axis_true]
    )

    geom_edisp = RegionGeom.create(
        "icrs;circle(0, 0, 0.2)", axes=[energy_axis, energy_axis_true]
    )

    dataset = MapDataset.from_geoms(
<<<<<<< HEAD
        geom=geom,
        geom_exposure=geom_exposure,
        geom_psf=geom_psf,
        geom_edisp=geom_edisp
=======
        geom=geom, geom_exposure=geom_exposure, geom_psf=geom_psf, geom_edisp=geom_edisp
>>>>>>> e744b42c
    )

    filename = tmpdir / "test.fits"
    dataset.write(filename)

    dataset = MapDataset.read(filename, format="gadf")

    assert isinstance(dataset.counts.geom, WcsGeom)
    assert isinstance(dataset.exposure.geom, WcsGeom)
    assert isinstance(dataset.background.geom, WcsGeom)

    assert isinstance(dataset.psf.psf_map.geom.region, CircleSkyRegion)
    assert isinstance(dataset.edisp.edisp_map.geom.region, CircleSkyRegion)


@requires_data()
def test_map_dataset_region_geom_npred():
    dataset = MapDataset.read("$GAMMAPY_DATA/cta-1dc-gc/cta-1dc-gc.fits.gz")

    pwl = PowerLawSpectralModel()
    point = PointSpatialModel(lon_0="0 deg", lat_0="0 deg", frame="galactic")
    model_1 = SkyModel(pwl, point, name="model-1")

    pwl = PowerLawSpectralModel(amplitude="1e-11 TeV-1 cm-2 s-1")
<<<<<<< HEAD
    gauss = GaussianSpatialModel(lon_0="0.3 deg", lat_0="0.3 deg", sigma="0.5 deg", frame="galactic")
=======
    gauss = GaussianSpatialModel(
        lon_0="0.3 deg", lat_0="0.3 deg", sigma="0.5 deg", frame="galactic"
    )
>>>>>>> e744b42c
    model_2 = SkyModel(pwl, gauss, name="model-2")

    dataset.models = [model_1, model_2]

    region = RegionGeom.create("galactic;circle(0, 0, 0.4)").region
    npred_ref = dataset.npred().to_region_nd_map(region)

<<<<<<< HEAD
    dataset_spec = dataset.to_spectrum(region)
=======
    dataset_spec = dataset.to_region_map_dataset(region)
>>>>>>> e744b42c
    dataset_spec.models = [model_1, model_2]

    npred = dataset_spec.npred()

<<<<<<< HEAD
    assert_allclose(npred_ref.data, npred.data, rtol=1e-2)
=======
    assert_allclose(npred_ref.data, npred.data, rtol=1e-2)


@requires_dependency("healpy")
def test_map_dataset_create_hpx_geom(geom_hpx):

    dataset = MapDataset.create(**geom_hpx, binsz_irf=10 * u.deg)

    assert isinstance(dataset.counts.geom, HpxGeom)
    assert dataset.counts.data.shape == (3, 12288)

    assert isinstance(dataset.background.geom, HpxGeom)
    assert dataset.background.data.shape == (3, 12288)

    assert isinstance(dataset.exposure.geom, HpxGeom)
    assert dataset.exposure.data.shape == (4, 12288)

    assert isinstance(dataset.edisp.edisp_map.geom, HpxGeom)
    assert dataset.edisp.edisp_map.data.shape == (4, 3, 768)

    assert isinstance(dataset.psf.psf_map.geom, HpxGeom)
    assert dataset.psf.psf_map.data.shape == (4, 66, 768)


@requires_dependency("healpy")
def test_map_dataset_create_hpx_geom_partial(geom_hpx_partial):

    dataset = MapDataset.create(**geom_hpx_partial, binsz_irf=2 * u.deg)

    assert isinstance(dataset.counts.geom, HpxGeom)
    assert dataset.counts.data.shape == (3, 90)

    assert isinstance(dataset.background.geom, HpxGeom)
    assert dataset.background.data.shape == (3, 90)

    assert isinstance(dataset.exposure.geom, HpxGeom)
    assert dataset.exposure.data.shape == (4, 90)

    assert isinstance(dataset.edisp.edisp_map.geom, HpxGeom)
    assert dataset.edisp.edisp_map.data.shape == (4, 3, 24)

    assert isinstance(dataset.psf.psf_map.geom, HpxGeom)
    assert dataset.psf.psf_map.data.shape == (4, 66, 24)


@requires_dependency("healpy")
def test_map_dataset_stack_hpx_geom(geom_hpx_partial, geom_hpx):

    dataset_all = MapDataset.create(**geom_hpx, binsz_irf=5 * u.deg)

    gti = GTI.create(start=0 * u.s, stop=30 * u.min)
    dataset_cutout = MapDataset.create(**geom_hpx_partial, binsz_irf=5 * u.deg, gti=gti)
    dataset_cutout.counts.data += 1
    dataset_cutout.background.data += 1
    dataset_cutout.exposure.data += 1
    dataset_cutout.mask_safe.data[...] = True

    dataset_all.stack(dataset_cutout)

    assert_allclose(dataset_all.counts.data.sum(), 3 * 90)
    assert_allclose(dataset_all.background.data.sum(), 3 * 90)
    assert_allclose(dataset_all.exposure.data.sum(), 4 * 90)


@requires_data()
@requires_dependency("healpy")
def test_map_dataset_hpx_geom_npred(geom_hpx_partial):
    hpx_geom = geom_hpx_partial["geom"]
    hpx_true = hpx_geom.to_image().to_cube([geom_hpx_partial["energy_axis_true"]])
    dataset = get_map_dataset(hpx_geom, hpx_true, edisp="edispkernelmap")

    pwl = PowerLawSpectralModel()
    point = PointSpatialModel(lon_0="110 deg", lat_0="75 deg", frame="galactic")
    sky_model = SkyModel(pwl, point)

    dataset.models = [sky_model]

    assert_allclose(dataset.npred().data.sum(), 54, rtol=1e-3)
>>>>>>> e744b42c
<|MERGE_RESOLUTION|>--- conflicted
+++ resolved
@@ -17,13 +17,9 @@
     EffectiveAreaTable2D,
     EnergyDependentMultiGaussPSF,
     PSFMap,
-    PSFKernel,
 )
 
 from gammapy.makers.utils import make_map_exposure_true_energy, make_psf_map
-<<<<<<< HEAD
-from gammapy.maps import Map, MapAxis, WcsGeom, WcsNDMap, RegionGeom, RegionNDMap
-=======
 from gammapy.maps import (
     Map,
     MapAxis,
@@ -32,7 +28,6 @@
     RegionGeom,
     HpxGeom,
 )
->>>>>>> e744b42c
 from gammapy.modeling import Fit
 from gammapy.modeling.models import (
     FoVBackgroundModel,
@@ -41,14 +36,9 @@
     PointSpatialModel,
     PowerLawSpectralModel,
     SkyModel,
-<<<<<<< HEAD
-    ConstantSpectralModel,
-=======
->>>>>>> e744b42c
     DiskSpatialModel,
 )
 from gammapy.utils.testing import mpl_plot_check, requires_data, requires_dependency
-from gammapy.utils.gauss import Gauss2DPDF
 
 
 @pytest.fixture
@@ -151,22 +141,14 @@
         frame="galactic",
         binsz=2,
         width=(2, 2),
-<<<<<<< HEAD
-        axes=[RAD_AXIS_DEFAULT, psf.axes["energy_true"]]
-=======
         axes=[RAD_AXIS_DEFAULT, psf.axes["energy_true"]],
->>>>>>> e744b42c
     )
 
     return make_psf_map(
         psf=psf,
         pointing=SkyCoord(0, 0.5, unit="deg", frame="galactic"),
         geom=geom,
-<<<<<<< HEAD
-        exposure_map=Map.from_geom(geom.squash("rad"), unit="cm2 s")
-=======
         exposure_map=Map.from_geom(geom.squash("rad"), unit="cm2 s"),
->>>>>>> e744b42c
     )
 
 
@@ -330,14 +312,6 @@
     assert spectrum_dataset.exposure.unit == "m2s"
 
     energy_axis = geom.axes["energy"]
-<<<<<<< HEAD
-    assert spectrum_dataset.edisp.get_edisp_kernel(energy_axis=energy_axis).axes["energy"].nbin == 2
-    assert spectrum_dataset.edisp.get_edisp_kernel(energy_axis=energy_axis).axes["energy_true"].nbin == 3
-
-    assert_allclose(
-        spectrum_dataset.edisp.exposure_map.data[1], 3.070917e+09, rtol=1e-5
-    )
-=======
     assert (
         spectrum_dataset.edisp.get_edisp_kernel(energy_axis=energy_axis)
         .axes["energy"]
@@ -352,15 +326,11 @@
     )
 
     assert_allclose(spectrum_dataset.edisp.exposure_map.data[1], 3.070917e09, rtol=1e-5)
->>>>>>> e744b42c
     assert np.sum(spectrum_dataset_mask.counts.data) == 0
     assert spectrum_dataset_mask.data_shape == (2, 1, 1)
     assert spectrum_dataset_corrected.exposure.unit == "m2s"
 
     assert_allclose(spectrum_dataset.exposure.data[1], 3.070884e09, rtol=1e-5)
-<<<<<<< HEAD
-    assert_allclose(spectrum_dataset_corrected.exposure.data[1], 2.05201e+09, rtol=1e-5)
-=======
     assert_allclose(spectrum_dataset_corrected.exposure.data[1], 2.05201e09, rtol=1e-5)
 
 
@@ -406,7 +376,6 @@
     e_min, e_max = dataset._energy_range()
     assert_allclose(e_min.get_by_coord((265, -28, 0)), energy[0])
     assert_allclose(e_max.get_by_coord((265, -28, 5)), energy[20])
->>>>>>> e744b42c
 
 
 @requires_data()
@@ -705,11 +674,7 @@
     dataset_1.mask_safe = geom.energy_mask(energy_min=1 * u.TeV)
     dataset_2.mask_safe = geom.energy_mask(energy_min=1 * u.TeV)
 
-<<<<<<< HEAD
-    stat = fit.datasets.stat_sum()
-=======
     stat = datasets.stat_sum()
->>>>>>> e744b42c
     assert_allclose(stat, 14823.772744, rtol=1e-5)
 
     region = sky_model.spatial_model.to_region()
@@ -1606,41 +1571,6 @@
     assert_allclose(downsampled.alpha.data, 0.5)
 
 
-<<<<<<< HEAD
-def test_compute_flux_spatial():
-    center = SkyCoord("0 deg", "0 deg", frame="galactic")
-    region = CircleSkyRegion(center=center, radius=0.1 * u.deg)
-
-    nbin = 2
-    energy_axis_true = MapAxis.from_energy_bounds(
-        ".1 TeV", "10 TeV", nbin=nbin, name="energy_true"
-    )
-
-    spectral_model = ConstantSpectralModel()
-    spatial_model = PointSpatialModel(
-        lon_0=0 * u.deg, lat_0=0 * u.deg, frame="galactic"
-    )
-
-    models = SkyModel(spectral_model=spectral_model, spatial_model=spatial_model)
-    model = Models(models)
-
-    exposure_region = RegionNDMap.create(region, axes=[energy_axis_true], binsz_wcs="0.01deg")
-    exposure_region.data += 1.0
-    exposure_region.unit = "m2 s"
-
-    geom = RegionGeom(region, axes=[energy_axis_true], binsz_wcs="0.01deg")
-    psf = PSFKernel.from_gauss(geom.to_wcs_geom(), sigma="0.1 deg")
-
-    evaluator = MapEvaluator(model=model[0], exposure=exposure_region, psf=psf)
-    flux = evaluator.compute_flux_spatial()
-
-    g = Gauss2DPDF(0.1)
-    reference = g.containment_fraction(0.1)
-    assert_allclose(flux.value, reference, rtol=0.003)
-
-
-=======
->>>>>>> e744b42c
 @requires_data()
 def test_source_outside_geom(sky_model, geom, geom_etrue):
     dataset = get_map_dataset(geom, geom_etrue)
@@ -1699,13 +1629,7 @@
         "1 TeV", "10 TeV", nbin=7, name="energy_true"
     )
 
-<<<<<<< HEAD
-    rad_axis = MapAxis.from_bounds(
-        0, 1, nbin=10, name="rad", unit="deg"
-    )
-=======
     rad_axis = MapAxis.from_bounds(0, 1, nbin=10, name="rad", unit="deg")
->>>>>>> e744b42c
 
     geom = WcsGeom.create(npix=5, axes=[energy_axis])
     geom_exposure = WcsGeom.create(npix=5, axes=[energy_axis_true])
@@ -1719,14 +1643,7 @@
     )
 
     dataset = MapDataset.from_geoms(
-<<<<<<< HEAD
-        geom=geom,
-        geom_exposure=geom_exposure,
-        geom_psf=geom_psf,
-        geom_edisp=geom_edisp
-=======
         geom=geom, geom_exposure=geom_exposure, geom_psf=geom_psf, geom_edisp=geom_edisp
->>>>>>> e744b42c
     )
 
     filename = tmpdir / "test.fits"
@@ -1751,13 +1668,9 @@
     model_1 = SkyModel(pwl, point, name="model-1")
 
     pwl = PowerLawSpectralModel(amplitude="1e-11 TeV-1 cm-2 s-1")
-<<<<<<< HEAD
-    gauss = GaussianSpatialModel(lon_0="0.3 deg", lat_0="0.3 deg", sigma="0.5 deg", frame="galactic")
-=======
     gauss = GaussianSpatialModel(
         lon_0="0.3 deg", lat_0="0.3 deg", sigma="0.5 deg", frame="galactic"
     )
->>>>>>> e744b42c
     model_2 = SkyModel(pwl, gauss, name="model-2")
 
     dataset.models = [model_1, model_2]
@@ -1765,18 +1678,11 @@
     region = RegionGeom.create("galactic;circle(0, 0, 0.4)").region
     npred_ref = dataset.npred().to_region_nd_map(region)
 
-<<<<<<< HEAD
-    dataset_spec = dataset.to_spectrum(region)
-=======
     dataset_spec = dataset.to_region_map_dataset(region)
->>>>>>> e744b42c
     dataset_spec.models = [model_1, model_2]
 
     npred = dataset_spec.npred()
 
-<<<<<<< HEAD
-    assert_allclose(npred_ref.data, npred.data, rtol=1e-2)
-=======
     assert_allclose(npred_ref.data, npred.data, rtol=1e-2)
 
 
@@ -1854,5 +1760,4 @@
 
     dataset.models = [sky_model]
 
-    assert_allclose(dataset.npred().data.sum(), 54, rtol=1e-3)
->>>>>>> e744b42c
+    assert_allclose(dataset.npred().data.sum(), 54, rtol=1e-3)