# Licensed under a 3-clause BSD style license - see LICENSE.rst
import logging
from functools import lru_cache
import numpy as np
import astropy.units as u
from astropy.io import fits
from astropy.nddata.utils import NoOverlapError
from astropy.table import Table
from astropy.utils import lazyproperty
<<<<<<< HEAD
from regions import SkyRegion, CircleSkyRegion, RectangleSkyRegion
=======
from regions import CircleSkyRegion
>>>>>>> f1573d83
from gammapy.data import GTI
from gammapy.irf import EDispKernel
from gammapy.irf.edisp_map import EDispMap, EDispKernelMap
from gammapy.irf.psf_kernel import PSFKernel
from gammapy.irf.psf_map import PSFMap
from gammapy.maps import Map, MapAxis, RegionGeom
from gammapy.modeling.models import (
    BackgroundModel,
    FoVBackgroundModel,
    Models,
    ProperModels,
)
from gammapy.stats import cash, cash_sum_cython, wstat, get_wstat_mu_bkg, WStatCountsStatistic, CashCountsStatistic
from gammapy.utils.random import get_random_state
from gammapy.utils.scripts import make_name, make_path
from gammapy.utils.fits import LazyFitsData, HDULocation
from gammapy.utils.table import hstack_columns
from .core import Dataset
from .utils import get_axes

__all__ = ["MapDataset", "MapDatasetOnOff", "create_map_dataset_geoms"]

log = logging.getLogger(__name__)

CUTOUT_MARGIN = 0.1 * u.deg
RAD_MAX = 0.66
RAD_AXIS_DEFAULT = MapAxis.from_bounds(
    0, RAD_MAX, nbin=66, node_type="edges", name="rad", unit="deg"
)
MIGRA_AXIS_DEFAULT = MapAxis.from_bounds(
    0.2, 5, nbin=48, node_type="edges", name="migra"
)

BINSZ_IRF_DEFAULT = 0.2

EVALUATION_MODE = "local"
USE_NPRED_CACHE = True


def create_map_dataset_geoms(
    geom, energy_axis_true=None, migra_axis=None, rad_axis=None, binsz_irf=None,
):
    """Create map geometries for a `MapDataset`

    Parameters
    ----------
    geom : `~gammapy.maps.WcsGeom`
        Reference target geometry in reco energy, used for counts and background maps
    energy_axis_true : `~gammapy.maps.MapAxis`
        True energy axis used for IRF maps
    migra_axis : `~gammapy.maps.MapAxis`
        If set, this provides the migration axis for the energy dispersion map.
        If not set, an EDispKernelMap is produced instead. Default is None
    rad_axis : `~gammapy.maps.MapAxis`
        Rad axis for the psf map
    binsz_irf : float
        IRF Map pixel size in degrees.

    Returns
    -------
    geoms : dict
        Dict with map geometries.
    """
    rad_axis = rad_axis or RAD_AXIS_DEFAULT

    if energy_axis_true is not None:
        if energy_axis_true.name != "energy_true":
            raise ValueError("True enery axis name must be 'energy_true'")
    else:
        energy_axis_true = geom.axes["energy"].copy(name="energy_true")

    binsz_irf = binsz_irf or BINSZ_IRF_DEFAULT
    geom_image = geom.to_image()
    geom_exposure = geom_image.to_cube([energy_axis_true])
    geom_irf = geom_image.to_binsz(binsz=binsz_irf)
    geom_psf = geom_irf.to_cube([rad_axis, energy_axis_true])

    if migra_axis:
        geom_edisp = geom_irf.to_cube([migra_axis, energy_axis_true])
    else:
        geom_edisp = geom_irf.to_cube([geom.axes["energy"], energy_axis_true])

    return {
        "geom": geom,
        "geom_exposure": geom_exposure,
        "geom_psf": geom_psf,
        "geom_edisp": geom_edisp,
    }


class MapDataset(Dataset):
    """Perform sky model likelihood fit on maps.

    Parameters
    ----------
    models : `~gammapy.modeling.models.Models`
        Source sky models.
    counts : `~gammapy.maps.WcsNDMap`
        Counts cube
    exposure : `~gammapy.maps.WcsNDMap`
        Exposure cube
    background : `~gammapy.maps.WcsNDMap`
        Background cube
    mask_fit : `~gammapy.maps.WcsNDMap`
        Mask to apply to the likelihood for fitting.
    psf : `~gammapy.irf.PSFKernel` or `~gammapy.irf.PSFMap`
        PSF kernel
    edisp : `~gammapy.irf.EDispKernel` or `~gammapy.irf.EDispMap`
        Energy dispersion kernel
    mask_safe : `~gammapy.maps.WcsNDMap`
        Mask defining the safe data range.
    gti : `~gammapy.data.GTI`
        GTI of the observation or union of GTI if it is a stacked observation
    meta_table : `~astropy.table.Table`
        Table listing informations on observations used to create the dataset.
        One line per observation for stacked datasets.


    See Also
    --------
    MapDatasetOnOff, SpectrumDataset, FluxPointsDataset
    """

    stat_type = "cash"
    tag = "MapDataset"
    counts = LazyFitsData(cache=True)
    exposure = LazyFitsData(cache=True)
    edisp = LazyFitsData(cache=True)
    background = LazyFitsData(cache=True)
    psf = LazyFitsData(cache=True)
    mask_fit = LazyFitsData(cache=True)
    mask_safe = LazyFitsData(cache=True)

    _lazy_data_members = ["counts", "exposure", "edisp", "psf", "mask_fit", "mask_safe", "background"]

    def __init__(
        self,
        models=None,
        counts=None,
        exposure=None,
        background=None,
        psf=None,
        edisp=None,
        mask_safe=None,
        mask_fit=None,
        gti=None,
        meta_table=None,
        name=None,
    ):
        self._name = make_name(name)
        self.counts = counts
        self.exposure = exposure
        self.background = background
        self.mask_fit = mask_fit
        self.psf = psf

        if isinstance(edisp, EDispKernel):
            edisp = EDispKernelMap.from_edisp_kernel(edisp=edisp)

        self.edisp = edisp
        self.mask_safe = mask_safe

        # TODO: should we rely on pre-defined background models?
        if models is None and background:
            models = [FoVBackgroundModel(dataset_name=self.name)]

        self.models = models
        self.gti = gti
        self.meta_table = meta_table

    # TODO: keep or remove?
    @property
    def background_model(self):
        try:
            return self.models[f"{self.name}-bkg"]
        except ValueError:
            pass

    @property
    def name(self):
        return self._name

    def __str__(self):
        str_ = f"{self.__class__.__name__}\n"
        str_ += "-" * len(self.__class__.__name__) + "\n"
        str_ += "\n"
        str_ += "\t{:32}: {{name}} \n\n".format("Name")
        str_ += "\t{:32}: {{counts:.0f}} \n".format("Total counts")
        str_ += "\t{:32}: {{npred:.2f}}\n".format("Total predicted counts")
        str_ += "\t{:32}: {{background:.2f}}\n\n".format("Total background counts")

        str_ += "\t{:32}: {{exposure_min:.2e}}\n".format("Exposure min")
        str_ += "\t{:32}: {{exposure_max:.2e}}\n\n".format("Exposure max")

        str_ += "\t{:32}: {{n_bins}} \n".format("Number of total bins")
        str_ += "\t{:32}: {{n_fit_bins}} \n\n".format("Number of fit bins")

        # likelihood section
        str_ += "\t{:32}: {{stat_type}}\n".format("Fit statistic type")
        str_ += "\t{:32}: {{stat_sum:.2f}}\n\n".format("Fit statistic value (-2 log(L))")

        info = self.info_dict()
        str_ = str_.format(**info)

        # model section
        n_models, n_pars, n_free_pars = 0, 0, 0
        if self.models is not None:
            n_models = len(self.models)
            n_pars = len(self.models.parameters)
            n_free_pars = len(self.models.parameters.free_parameters)

        str_ += "\t{:32}: {} \n".format("Number of models", n_models)
        str_ += "\t{:32}: {}\n".format("Number of parameters", n_pars)
        str_ += "\t{:32}: {}\n\n".format("Number of free parameters", n_free_pars)

        if self.models is not None:
            str_ += "\t" + "\n\t".join(str(self.models).split("\n")[2:])

        return str_.expandtabs(tabsize=2)

    @property
    def _geom(self):
        """Main analysis geometry"""
        if self.counts is not None:
            return self.counts.geom
        elif self.background_model is not None:
            return self.background_model.map.geom
        elif self.mask_safe is not None:
            return self.mask_safe.geom
        elif self.mask_fit is not None:
            return self.mask_fit.geom
        else:
            raise ValueError(
                "Either 'counts', 'background_model', 'mask_fit'"
                " or 'mask_safe' must be defined."
            )

    @property
    def geoms(self):
        """Map geometries

        Returns
        -------
        geoms : dict
            Dict of map geometries involved in the dataset.
        """
        geoms = {}

        geoms["geom"] = self._geom

        if self.exposure:
            geoms["geom_exposure"] = self.exposure.geom

        if self.psf:
            geoms["geom_psf"] = self.psf.psf_map.geom

        if self.edisp:
            geoms["geom_edisp"] = self.edisp.edisp_map.geom

        return geoms

    @property
    def models(self):
        """Models (`~gammapy.modeling.models.Models`)."""
        return ProperModels(self)

    @property
    def excess(self):
        """Excess"""
        return self.counts - self.background

    @models.setter
    def models(self, models):
        if models is None:
            self._models = None
        else:
            self._models = Models(models)

        self._evaluators = {}

    @property
    def evaluators(self):
        """Model evaluators"""
        models = self.models

        if models:
            keys = list(self._evaluators.keys())
            for key in keys:
                if key not in models:
                    del self._evaluators[key]

            for model in models:
                if isinstance(model, FoVBackgroundModel):
                    continue

                evaluator = self._evaluators.get(model)

                if evaluator is None:
                    evaluator = MapEvaluator(
                        model=model,
                        evaluation_mode=EVALUATION_MODE,
                        gti=self.gti,
                        use_cache=USE_NPRED_CACHE,
                    )
                    self._evaluators[model] = evaluator

                # if the model component drifts out of its support the evaluator has
                # has to be updated
                if evaluator.needs_update:
                    evaluator.update(self.exposure, self.psf, self.edisp, self._geom)

        return self._evaluators

    @property
    def _geom(self):
        """Main analysis geometry"""
        if self.counts is not None:
            return self.counts.geom
        elif self.background is not None:
            return self.background.geom
        elif self.mask_safe is not None:
            return self.mask_safe.geom
        elif self.mask_fit is not None:
            return self.mask_fit.geom
        else:
            raise ValueError(
                "Either 'counts', 'background', 'mask_fit'"
                " or 'mask_safe' must be defined."
            )

    @property
    def data_shape(self):
        """Shape of the counts or background data (tuple)"""
        return self._geom.data_shape

    def npred(self):
        """Predicted source and background counts

        Returns
        -------
        npred : `Map`
            Total predicted counts
        """
        npred_total = self.npred_signal()

        if self.background:
            npred_total += self.npred_background()

        return npred_total

    def npred_background(self):
        """Predicted background counts

        The predicted background counts depend on the parameters
        of the `FoVBackgroundModel` defined in the dataset.

        Returns
        -------
        npred_background : `Map`
            Predicted counts from the background.
        """
        background = self.background

        if self.background_model and background:
            values = self.background_model.evaluate_geom(
                geom=self.background.geom
            )
            background = background * values

        return background

    def npred_signal(self, model=None):
        """"Model predicted signal counts.

        If a model is passed, predicted counts from that component is returned.
        Else, the total signal counts are returned.

        Parameters
        -------------
        model: `~gammapy.modeling.models.SkyModel`, optional
            Sky model to compute the npred for.
            If none, the sum of all components (minus the background model)
            is returned

        Returns
        ----------
        npred_sig: `gammapy.maps.Map`
            Map of the predicted signal counts
        """
        npred_total = Map.from_geom(self._geom, dtype=float)

        for evaluator in self.evaluators.values():
            if model is evaluator.model:
                return evaluator.compute_npred()

            if evaluator.contributes:
                npred = evaluator.compute_npred()
                npred_total.stack(npred)

        return npred_total

    @classmethod
    def from_geoms(
        cls,
        geom,
        geom_exposure,
        geom_psf,
        geom_edisp,
        reference_time="2000-01-01",
        name=None,
        **kwargs,
    ):
        """
        Create a MapDataset object with zero filled maps according to the specified geometries

        Parameters
        ----------
        geom : `Geom`
            geometry for the counts and background maps
        geom_exposure : `Geom`
            geometry for the exposure map
        geom_psf : `Geom`
            geometry for the psf map
        geom_edisp : `Geom`
            geometry for the energy dispersion kernel map.
            If geom_edisp has a migra axis, this wil create an EDispMap instead.
        reference_time : `~astropy.time.Time`
            the reference time to use in GTI definition
        name : str
            Name of the returned dataset.

        Returns
        -------
        dataset : `MapDataset` or `SpectrumDataset`
            A dataset containing zero filled maps
        """
        name = make_name(name)
        kwargs = kwargs.copy()
        kwargs["name"] = name
        kwargs["counts"] = Map.from_geom(geom, unit="")
        kwargs["background"] = Map.from_geom(geom, unit="")
        kwargs["exposure"] = Map.from_geom(geom_exposure, unit="m2 s")

        if geom_edisp.axes[0].name.lower() == "energy":
            kwargs["edisp"] = EDispKernelMap.from_geom(geom_edisp)
        else:
            kwargs["edisp"] = EDispMap.from_geom(geom_edisp)

        kwargs["psf"] = PSFMap.from_geom(geom_psf)

        kwargs.setdefault(
            "gti", GTI.create([] * u.s, [] * u.s, reference_time=reference_time)
        )
        kwargs["mask_safe"] = Map.from_geom(geom, unit="", dtype=bool)

        return cls(**kwargs)

    @classmethod
    def create(
        cls,
        geom,
        energy_axis_true=None,
        migra_axis=None,
        rad_axis=None,
        binsz_irf=None,
        reference_time="2000-01-01",
        name=None,
        meta_table=None,
        **kwargs,
    ):
        """Create a MapDataset object with zero filled maps.

        Parameters
        ----------
        geom : `~gammapy.maps.WcsGeom`
            Reference target geometry in reco energy, used for counts and background maps
        energy_axis_true : `~gammapy.maps.MapAxis`
            True energy axis used for IRF maps
        migra_axis : `~gammapy.maps.MapAxis`
            If set, this provides the migration axis for the energy dispersion map.
            If not set, an EDispKernelMap is produced instead. Default is None
        rad_axis : `~gammapy.maps.MapAxis`
            Rad axis for the psf map
        binsz_irf : float
            IRF Map pixel size in degrees.
        reference_time : `~astropy.time.Time`
            the reference time to use in GTI definition
        name : str
            Name of the returned dataset.
        meta_table : `~astropy.table.Table`
            Table listing informations on observations used to create the dataset.
            One line per observation for stacked datasets.

        Returns
        -------
        empty_maps : `MapDataset`
            A MapDataset containing zero filled maps
        """
        geoms = create_map_dataset_geoms(
            geom=geom,
            energy_axis_true=energy_axis_true,
            rad_axis=rad_axis,
            migra_axis=migra_axis,
            binsz_irf=binsz_irf,
        )

        kwargs.update(geoms)

        return cls.from_geoms(reference_time=reference_time, name=name, **kwargs)

    @property
    def mask_safe_image(self):
        """Reduced mask safe"""
        if self.mask_safe is None:
            return None
        return self.mask_safe.reduce_over_axes(func=np.logical_or)

    @property
    def mask_safe_psf(self):
        """Mask safe for psf maps"""
        if self.mask_safe is None:
            return None

        geom = self.psf.exposure_map.geom.squash("energy_true")
        mask_safe_psf = self.mask_safe_image.interp_to_geom(geom.to_image())
        return mask_safe_psf.to_cube(geom.axes)

    @property
    def mask_safe_edisp(self):
        """Mask safe for edisp maps"""
        if self.mask_safe is None:
            return None

        geom = self.edisp.edisp_map.geom.squash("energy_true")

        if "migra" in geom.axes.names:
            geom = geom.squash("migra")
            mask_safe_edisp = self.mask_safe_image.interp_to_geom(geom.to_image())
            return mask_safe_edisp.to_cube(geom.axes)

        return self.mask_safe.interp_to_geom(geom)

    def apply_mask_safe(self):
        """Apply mask safe to the dataset"""
        if self.mask_safe is None:
            return

        if self.counts:
            self.counts *= self.mask_safe

        if self.exposure:
            self.exposure *= self.mask_safe_image.data

        if self.stat_type == "cash" and self.background:
            self.background *= self.mask_safe

        if self.psf:
            self.psf.psf_map *= self.mask_safe_psf.data
            self.psf.exposure_map *= self.mask_safe_psf.data

        if self.edisp:
            self.edisp.edisp_map *= self.mask_safe_edisp.data
            #self.edisp.exposure_map *= self.mask_safe_edisp.data

    def stack(self, other):
        """Stack another dataset in place.

        Safe mask is applied to compute the stacked counts data. Counts outside
        each dataset safe mask are lost.

        The stacking of 2 datasets is implemented as follows. Here, :math:`k`
        denotes a bin in reconstructed energy and :math:`j = {1,2}` is the dataset number

        The ``mask_safe`` of each dataset is defined as:

        .. math::
            \epsilon_{jk} =\left\{\begin{array}{cl} 1, &
            \mbox{if bin k is inside the thresholds}\\ 0, &
            \mbox{otherwise} \end{array}\right.

        Then the total ``counts`` and model background ``bkg`` are computed according to:

        .. math::
            \overline{\mathrm{n_{on}}}_k =  \mathrm{n_{on}}_{1k} \cdot \epsilon_{1k} +
             \mathrm{n_{on}}_{2k} \cdot \epsilon_{2k}

            \overline{bkg}_k = bkg_{1k} \cdot \epsilon_{1k} +
             bkg_{2k} \cdot \epsilon_{2k}

        The stacked ``safe_mask`` is then:

        .. math::
            \overline{\epsilon_k} = \epsilon_{1k} OR \epsilon_{2k}


        Parameters
        ----------
        other: `~gammapy.datasets.MapDataset` or `~gammapy.datasets.MapDatasetOnOff`
            Map dataset to be stacked with this one. If other is an on-off
            dataset alpha * counts_off is used as a background model.
        """
        self.apply_mask_safe()

        if self.counts and other.counts:
            self.counts.stack(other.counts, weights=other.mask_safe)

        if self.exposure and other.exposure:
            self.exposure.stack(other.exposure, weights=other.mask_safe_image)
             # TODO: check whether this can be improved e.g. handling this in GTI
            if "livetime" in other.exposure.meta:
                if "livetime" in self.exposure.meta:
                    self.exposure.meta["livetime"] += other.exposure.meta["livetime"]
                else:
                    self.exposure.meta["livetime"] = other.exposure.meta["livetime"]

        if self.stat_type == "cash":
            if self.background and other.background:
                background = self.npred_background() * self.mask_safe
                background.stack(other.npred_background(), other.mask_safe)
                self.background = background

        if self.psf and other.psf:
            if isinstance(self.psf, PSFMap) and isinstance(other.psf, PSFMap):
                self.psf.stack(other.psf, weights=other.mask_safe_psf)
            else:
                raise ValueError("Stacking of PSF kernels not supported")

        if self.edisp and other.edisp:
            self.edisp.stack(other.edisp, weights=other.mask_safe_edisp)

        if self.mask_safe and other.mask_safe:
            self.mask_safe.stack(other.mask_safe)

        if self.gti and other.gti:
            self.gti.stack(other.gti)
            self.gti = self.gti.union()

        if self.meta_table and other.meta_table:
            self.meta_table = hstack_columns(self.meta_table, other.meta_table)
        elif other.meta_table:
            self.meta_table = other.meta_table.copy()

    def stat_array(self):
        """Likelihood per bin given the current model parameters"""
        return cash(n_on=self.counts.data, mu_on=self.npred().data)

    def residuals(self, method="diff", **kwargs):
        """Compute residuals map.

        Parameters
        ----------
        method: {"diff", "diff/model", "diff/sqrt(model)"}
            Method used to compute the residuals. Available options are:
                - "diff" (default): data - model
                - "diff/model": (data - model) / model
                - "diff/sqrt(model)": (data - model) / sqrt(model)
        **kwargs : dict
            Keyword arguments forwarded to `Map.smooth()`

        Returns
        -------
        residuals : `gammapy.maps.Map`
            Residual map.
        """
        npred, counts = self.npred(), self.counts

        if self.mask:
            npred = npred * self.mask
            counts = counts * self.mask

        if kwargs:
            kwargs.setdefault("mode", "constant")
            kwargs.setdefault("width", "0.1 deg")
            kwargs.setdefault("kernel", "gauss")
            with np.errstate(invalid="ignore", divide="ignore"):
                npred = npred.smooth(**kwargs)
                counts = counts.smooth(**kwargs)
                if self.mask:
                    mask = self.mask.smooth(**kwargs)
                    npred /= mask
                    counts /= mask

        residuals = self._compute_residuals(counts, npred, method=method)

        if self.mask:
            residuals.data[~self.mask.data] = np.nan

        return residuals

    def plot_spatial_residuals(
        self, ax=None, method="diff", smooth_kernel="gauss", smooth_radius="0.1 deg", **kwargs
    ):
        """Plot spatial residuals.

        The normalization used for the residuals computation can be controlled
        using the method parameter.

        Parameters
        ----------
        ax : `~astropy.visualization.wcsaxes.WCSAxes`
            Axes to plot on.
        method : {"diff", "diff/model", "diff/sqrt(model)"}
            Normalization used to compute the residuals, see `MapDataset.residuals`.
        smooth_kernel : {"gauss", "box"}
            Kernel shape.
        smooth_radius: `~astropy.units.Quantity`, str or float
            Smoothing width given as quantity or float. If a float is given, it
            is interpreted as smoothing width in pixels.
        **kwargs : dict
            Keyword arguments passed to `~matplotlib.axes.Axes.imshow`.

        Returns
        -------
        ax : `~astropy.visualization.wcsaxes.WCSAxes`
            WCSAxes object.
        """
        counts, npred = self.counts, self.npred()

        if self.mask is not None:
            counts *= self.mask
            npred *= self.mask

        counts_spatial = counts.sum_over_axes().smooth(
            width=smooth_radius, kernel=smooth_kernel
        )
        npred_spatial = npred.sum_over_axes().smooth(
            width=smooth_radius, kernel=smooth_kernel
        )
        residuals = self._compute_residuals(counts_spatial, npred_spatial, method)

        if self.mask_safe is not None:
            mask = self.mask_safe.reduce_over_axes(func=np.logical_or, keepdims=True)
            residuals.data[~mask.data] = np.nan

        kwargs.setdefault("add_cbar", True)
        kwargs.setdefault("cmap", "coolwarm")
        kwargs.setdefault("vmin", -5)
        kwargs.setdefault("vmax", 5)
<<<<<<< HEAD
        _, ax, _ = residuals.plot(ax, **kwargs)

        return ax

    def plot_spectral_residuals(self, ax=None, method="diff", region=None, **kwargs):
        """Plot spectral residuals.

        The residuals are extracted from the provided region, and the normalization
        used for its computation can be controlled using the method parameter.

        Parameters
        ----------
        ax : `~matplotlib.axes.Axes`
            Axes to plot on.
        method : {"diff", "diff/model", "diff/sqrt(model)"}
            Normalization used to compute the residuals, see `SpectrumDataset.residuals`.
        region: `~regions.SkyRegion` (required)
            Target sky region.
        **kwargs : dict
            Keyword arguments passed to `~matplotlib.axes.Axes.errorbar`.

        Returns
        -------
        ax : `~matplotlib.axes.Axes`
            Axes object.
        """
        if not region:
            raise ValueError("'region' is a required parameter")

        counts, npred = self.counts, self.npred()

        if self.mask is not None:
            counts *= self.mask
            npred *= self.mask

        counts_spec = counts.get_spectrum(region)
        npred_spec = npred.get_spectrum(region)
        residuals = self._compute_residuals(counts_spec, npred_spec, method)

        if method == "diff":
            yerr = np.sqrt((counts_spec.data + npred_spec.data).flatten())
        else:
            yerr = np.ones_like(residuals.data.flatten())

        kwargs.setdefault("color", kwargs.pop("c", "black"))
        ax = residuals.plot(ax, yerr=yerr, **kwargs)
        ax.axhline(0, color=kwargs["color"], lw=0.5)

        label = self._residuals_labels[method]
        ax.set_ylabel(f"Residuals ({label})")
        ax.set_yscale("linear")
        ymin = 1.05 * np.nanmin(residuals.data - yerr)
        ymax = 1.05 * np.nanmax(residuals.data + yerr)
        ax.set_ylim(ymin, ymax)
        return ax

    def plot_residuals(
        self, ax_spatial=None, ax_spectral=None, kwargs_spatial=None, kwargs_spectral=None
    ):
        """Plot spatial and spectral residuals in two panels.

        Calls `~MapDataset.plot_spatial_residuals` and `~MapDataset.plot_spectral_residuals`.
        The spectral residuals are extracted from the provided region, and the
        normalization used for its computation can be controlled using the method
        parameter. The region outline is overlaid on the residuals map.

        Parameters
        ----------
        ax_spatial : `~astropy.visualization.wcsaxes.WCSAxes`
            Axes to plot spatial residuals on.
        ax_spectral : `~matplotlib.axes.Axes`
            Axes to plot spectral residuals on.
        kwargs_spatial : dict
            Keyword arguments passed to `~MapDataset.plot_spatial_residuals`.
        kwargs_spectral : dict (``region`` required)
            Keyword arguments passed to `~MapDataset.plot_spectral_residuals`.

        Returns
        -------
        ax_spatial, ax_spectral : `~astropy.visualization.wcsaxes.WCSAxes`, `~matplotlib.axes.Axes`
            Spatial and spectral residuals plots.
        """
        if not kwargs_spectral:
            raise ValueError("'region' is a required parameter in 'kwargs_spectral'")

        ax_spatial, ax_spectral = get_axes(
            ax_spatial, ax_spectral, 12, 4, [1, 2, 1], [1, 2, 2], {"projection":self._geom.to_image().wcs}
        )
        kwargs_spatial = kwargs_spatial or {}

        self.plot_spatial_residuals(ax_spatial, **kwargs_spatial)
        self.plot_spectral_residuals(ax_spectral, **kwargs_spectral)

        # Overlay spectral extraction region on the spatial residuals
        region = kwargs_spectral["region"]
        pix_region = region.to_pixel(self._geom.to_image().wcs)
        pix_region.plot(ax=ax_spatial)

        return ax_spatial, ax_spectral
=======
        spatial_residuals.plot(ax=ax_image, add_cbar=True, **kwargs)

        # Spectral residuals
        if region:
            ax_spec = fig.add_subplot(1, 2, 2)
            counts_spec = counts.get_spectrum(region=region)
            npred_spec = npred.get_spectrum(region=region)
            residuals = self._compute_residuals(counts_spec, npred_spec, method)
            if method == "diff":
                yerr = np.sqrt((counts_spec.data + npred_spec.data).flatten())
            else:
                yerr = np.ones_like(residuals.data.flatten())
            ax = residuals.plot(yerr=yerr, fmt=".", capsize=2, lw=1)
            ax.set_yscale("linear")
            ax.axhline(0, color="black", lw=0.5)
            ymax = 1.05 * np.nanmax(residuals.data + yerr.data)
            ymin = 1.05 * np.nanmin(residuals.data - yerr.data)
            plt.ylim(ymin, ymax)
            label = self._residuals_labels[method]
            plt.ylabel(f"Residuals ({label})")

            # Overlay spectral extraction region on the spatial residuals
            pix_region = region.to_pixel(wcs=spatial_residuals.geom.wcs)
            pix_region.plot(ax=ax_image)

        return ax_image, ax_spec
>>>>>>> f1573d83

    @lazyproperty
    def _counts_data(self):
        return self.counts.data.astype(float)

    def stat_sum(self):
        """Total likelihood given the current model parameters."""
        counts, npred = self._counts_data, self.npred().data

        if self.mask is not None:
            return cash_sum_cython(counts[self.mask.data], npred[self.mask.data])
        else:
            return cash_sum_cython(counts.ravel(), npred.ravel())

    def fake(self, random_state="random-seed"):
        """Simulate fake counts for the current model and reduced IRFs.

        This method overwrites the counts defined on the dataset object.

        Parameters
        ----------
        random_state : {int, 'random-seed', 'global-rng', `~numpy.random.RandomState`}
                Defines random number generator initialisation.
                Passed to `~gammapy.utils.random.get_random_state`.
        """
        random_state = get_random_state(random_state)
        npred = self.npred()
        npred.data = random_state.poisson(npred.data)
        self.counts = npred

    def to_hdulist(self):
        """Convert map dataset to list of HDUs.

        Returns
        -------
        hdulist : `~astropy.io.fits.HDUList`
            Map dataset list of HDUs.
        """
        # TODO: what todo about the model and background model parameters?
        exclude_primary = slice(1, None)

        hdu_primary = fits.PrimaryHDU()
        hdulist = fits.HDUList([hdu_primary])
        if self.counts is not None:
            hdulist += self.counts.to_hdulist(hdu="counts")[exclude_primary]

        if self.exposure is not None:
            hdulist += self.exposure.to_hdulist(hdu="exposure")[exclude_primary]

        if self.background is not None:
            hdulist += self.background.to_hdulist(hdu="background")[
                exclude_primary
            ]

        if self.edisp is not None:
            if isinstance(self.edisp, EDispKernel):
                hdus = self.edisp.to_hdulist()
                hdus["MATRIX"].name = "edisp_matrix"
                hdus["EBOUNDS"].name = "edisp_matrix_ebounds"
                hdulist.append(hdus["EDISP_MATRIX"])
                hdulist.append(hdus["EDISP_MATRIX_EBOUNDS"])
            else:
                hdulist += self.edisp.edisp_map.to_hdulist(hdu="EDISP")[exclude_primary]
                if self.edisp.exposure_map is not None:
                    hdulist += self.edisp.exposure_map.to_hdulist(hdu="edisp_exposure")[
                        exclude_primary
                    ]

        if self.psf is not None:
            if isinstance(self.psf, PSFKernel):
                hdulist += self.psf.psf_kernel_map.to_hdulist(hdu="psf_kernel")[
                    exclude_primary
                ]
            else:
                hdulist += self.psf.psf_map.to_hdulist(hdu="psf")[exclude_primary]
                if self.psf.exposure_map is not None:
                    hdulist += self.psf.exposure_map.to_hdulist(hdu="psf_exposure")[
                        exclude_primary
                    ]

        if self.mask_safe is not None:
            mask_safe_int = self.mask_safe.copy()
            mask_safe_int.data = mask_safe_int.data.astype(int)
            hdulist += mask_safe_int.to_hdulist(hdu="mask_safe")[exclude_primary]

        if self.mask_fit is not None:
            mask_fit_int = self.mask_fit.copy()
            mask_fit_int.data = mask_fit_int.data.astype(int)
            hdulist += mask_fit_int.to_hdulist(hdu="mask_fit")[exclude_primary]

        if self.gti is not None:
            hdulist.append(fits.BinTableHDU(self.gti.table, name="GTI"))

        return hdulist

    @classmethod
    def from_hdulist(cls, hdulist, name=None, lazy=False):
        """Create map dataset from list of HDUs.

        Parameters
        ----------
        hdulist : `~astropy.io.fits.HDUList`
            List of HDUs.
        name : str
            Name of the new dataset.

        Returns
        -------
        dataset : `MapDataset`
            Map dataset.
        """
        name = make_name(name)
        kwargs = {"name": name}

        if "COUNTS" in hdulist:
            kwargs["counts"] = Map.from_hdulist(hdulist, hdu="counts")

        if "EXPOSURE" in hdulist:
            exposure = Map.from_hdulist(hdulist, hdu="exposure")
            if exposure.geom.axes[0].name == "energy":
                exposure.geom.axes[0].name = "energy_true"
            kwargs["exposure"] = exposure

        if "BACKGROUND" in hdulist:
            kwargs["background"] = Map.from_hdulist(hdulist, hdu="background")

        if "EDISP_MATRIX" in hdulist:
            kwargs["edisp"] = EDispKernel.from_hdulist(
                hdulist, hdu1="EDISP_MATRIX", hdu2="EDISP_MATRIX_EBOUNDS"
            )

        if "EDISP" in hdulist:
            edisp_map = Map.from_hdulist(hdulist, hdu="edisp")
            try:
                exposure_map = Map.from_hdulist(hdulist, hdu="edisp_exposure")
            except KeyError:
                exposure_map = None
            if edisp_map.geom.axes[0].name == "energy":
                kwargs["edisp"] = EDispKernelMap(edisp_map, exposure_map)
            else:
                kwargs["edisp"] = EDispMap(edisp_map, exposure_map)

        if "PSF_KERNEL" in hdulist:
            psf_map = Map.from_hdulist(hdulist, hdu="psf_kernel")
            kwargs["psf"] = PSFKernel(psf_map)

        if "PSF" in hdulist:
            psf_map = Map.from_hdulist(hdulist, hdu="psf")
            try:
                exposure_map = Map.from_hdulist(hdulist, hdu="psf_exposure")
            except KeyError:
                exposure_map = None
            kwargs["psf"] = PSFMap(psf_map, exposure_map)

        if "MASK_SAFE" in hdulist:
            mask_safe = Map.from_hdulist(hdulist, hdu="mask_safe")
            mask_safe.data = mask_safe.data.astype(bool)
            kwargs["mask_safe"] = mask_safe

        if "MASK_FIT" in hdulist:
            mask_fit = Map.from_hdulist(hdulist, hdu="mask_fit")
            mask_fit.data = mask_fit.data.astype(bool)
            kwargs["mask_fit"] = mask_fit

        if "GTI" in hdulist:
            gti = GTI(Table.read(hdulist, hdu="GTI"))
            kwargs["gti"] = gti

        return cls(**kwargs)

    def write(self, filename, overwrite=False):
        """Write map dataset to file.

        Parameters
        ----------
        filename : str
            Filename to write to.
        overwrite : bool
            Overwrite file if it exists.
        """
        self.to_hdulist().writeto(str(make_path(filename)), overwrite=overwrite)

    @classmethod
    def _read_lazy(cls, name, filename, cache):
        kwargs = {"name": name}
        try:
            kwargs["gti"] = GTI.read(filename)
        except KeyError:
            pass

        path = make_path(filename)
        for hdu_name in ["counts", "exposure", "mask_fit", "mask_safe", "background"]:
            kwargs[hdu_name] = HDULocation(
                hdu_class="map",
                file_dir=path.parent,
                file_name=path.name,
                hdu_name=hdu_name.upper(),
                cache=cache,
            )

        kwargs["edisp"] = HDULocation(
            hdu_class="edisp_kernel_map",
            file_dir=path.parent,
            file_name=path.name,
            hdu_name="EDISP",
            cache=cache,
        )

        kwargs["psf"] = HDULocation(
            hdu_class="psf_map",
            file_dir=path.parent,
            file_name=path.name,
            hdu_name="PSF",
            cache=cache,
        )

        return cls(**kwargs)

    @classmethod
    def read(cls, filename, name=None, lazy=False, cache=True):
        """Read map dataset from file.

        Parameters
        ----------
        filename : str
            Filename to read from.
        name : str
            Name of the new dataset.
        lazy : bool
            Whether to lazy load data into memory
        cache : bool
            Whether to cache the data after loading.

        Returns
        -------
        dataset : `MapDataset`
            Map dataset.
        """
        name = make_name(name)

        if lazy:
            return cls._read_lazy(name=name, filename=filename, cache=cache)
        else:
            with fits.open(str(make_path(filename)), memmap=False) as hdulist:
                return cls.from_hdulist(hdulist, name=name)

    @classmethod
    def from_dict(cls, data, lazy=False, cache=True):
        """Create from dicts and models list generated from YAML serialization."""
        filename = make_path(data["filename"])
        dataset = cls.read(filename, name=data["name"], lazy=lazy, cache=cache)
        return dataset

    def to_dict(self, filename=""):
        """Convert to dict for YAML serialization."""
        return {"name": self.name, "type": self.tag, "filename": str(filename)}

    def info_dict(self, in_safe_data_range=True):
        """Info dict with summary statistics, summed over energy

        Parameters
        ----------
        in_safe_data_range : bool
            Whether to sum only in the safe energy range

        Returns
        -------
        info_dict : dict
            Dictionary with summary info.
        """
        info = {}
        info["name"] = self.name

        if self.mask_safe and in_safe_data_range:
            mask = self.mask_safe.data.astype(bool)
        else:
            mask = slice(None)

        counts = np.nan
        if self.counts:
            counts = self.counts.data[mask].sum()

        info["counts"] = counts

        background = np.nan
        if self.background:
            background = self.npred_background().data[mask].sum()

        info["background"] = background

        info["excess"] = counts - background
        info["sqrt_ts"] = CashCountsStatistic(counts, background).sqrt_ts

        npred = np.nan
        if self.models or not np.isnan(background):
            npred = self.npred().data[mask].sum()

        info["npred"] = npred

        exposure_min, exposure_max, livetime = np.nan, np.nan, np.nan

        if self.exposure is not None:
            mask_exposure = (self.exposure.data > 0)

            if self.mask_safe is not None:
                mask_spatial = self.mask_safe.reduce_over_axes(func=np.logical_or).data
                mask_exposure = mask_exposure & mask_spatial[np.newaxis, :, :]
                if not mask_exposure.any():
                    mask_exposure = slice(None)

            exposure_min = np.min(self.exposure.quantity[mask_exposure])
            exposure_max = np.max(self.exposure.quantity[mask_exposure])
            livetime = self.exposure.meta.get("livetime", np.nan)

        info["exposure_min"] = exposure_min
        info["exposure_max"] = exposure_max
        info["livetime"] = livetime

        ontime = u.Quantity(np.nan, "s")
        if self.gti:
            ontime = self.gti.time_sum

        info["ontime"] = ontime

        info["counts_rate"] = info["counts"] / info["livetime"]
        info["background_rate"] = info["background"] / info["livetime"]
        info["excess_rate"] = info["excess"] / info["livetime"]

        # data section
        n_bins = 0
        if self.counts is not None:
            n_bins = self.counts.data.size
        info["n_bins"] = n_bins

        n_fit_bins = 0
        if self.mask is not None:
            n_fit_bins = np.sum(self.mask.data)

        info["n_fit_bins"] = n_fit_bins
        info["stat_type"] = self.stat_type

        stat_sum = np.nan
        if self.counts is not None and self.models is not None:
            stat_sum = self.stat_sum()

        info["stat_sum"] = stat_sum

        return info

    def to_spectrum_dataset(self, on_region, containment_correction=False, name=None):
        """Return a ~gammapy.datasets.SpectrumDataset from on_region.

        Counts and background are summed in the on_region.

        Effective area is taken from the average exposure divided by the livetime.
        Here we assume it is the sum of the GTIs.

        The energy dispersion kernel is obtained at the on_region center.
        Only regions with centers are supported.

        The model is not exported to the ~gammapy.datasets.SpectrumDataset.
        It must be set after the dataset extraction.

        Parameters
        ----------
        on_region : `~regions.SkyRegion`
            the input ON region on which to extract the spectrum
        containment_correction : bool
            Apply containment correction for point sources and circular on regions
        name : str
            Name of the new dataset.

        Returns
        -------
        dataset : `~gammapy.datasets.SpectrumDataset`
            the resulting reduced dataset
        """
        from .spectrum import SpectrumDataset

        name = make_name(name)
        kwargs = {"gti": self.gti, "name": name}

        if self.mask_safe is not None:
            kwargs["mask_safe"] = self.mask_safe.get_spectrum(on_region, func=np.any)

        if self.counts is not None:
            kwargs["counts"] = self.counts.get_spectrum(on_region, np.sum, weights=self.mask_safe)

        if self.stat_type == "cash" and self.background is not None:
            kwargs["background"] = self.npred_background().get_spectrum(
                on_region, func=np.sum, weights=self.mask_safe
            )

        if self.exposure is not None:
            kwargs["exposure"] = self.exposure.get_spectrum(on_region, np.mean)
            if self.gti:
                # TODO: this is mising the deadtime correction
                kwargs["exposure"].meta["livetime"] = self.gti.time_sum

        if containment_correction:
            if not isinstance(on_region, CircleSkyRegion):
                raise TypeError(
                    "Containement correction is only supported for"
                    " `CircleSkyRegion`."
                )
            elif self.psf is None or isinstance(self.psf, PSFKernel):
                raise ValueError("No PSFMap set. Containment correction impossible")
            else:
                psf = self.psf.get_energy_dependent_table_psf(on_region.center)
                energy = kwargs["exposure"].geom.axes["energy_true"].center
                containment = psf.containment(energy, on_region.radius)
                kwargs["exposure"].data *= containment[:, np.newaxis]

        # TODO: Compute average edisp in region
        if self.edisp is not None:
            energy_axis = self._geom.axes["energy"]
            edisp = self.edisp.get_edisp_kernel(
                on_region.center, energy_axis=energy_axis
            )

            edisp = EDispKernelMap.from_edisp_kernel(
                edisp=edisp, geom=RegionGeom(on_region)
            )
            kwargs["edisp"] = edisp

        return SpectrumDataset(**kwargs)

    def cutout(self, position, width, mode="trim", name=None):
        """Cutout map dataset.

        Parameters
        ----------
        position : `~astropy.coordinates.SkyCoord`
            Center position of the cutout region.
        width : tuple of `~astropy.coordinates.Angle`
            Angular sizes of the region in (lon, lat) in that specific order.
            If only one value is passed, a square region is extracted.
        mode : {'trim', 'partial', 'strict'}
            Mode option for Cutout2D, for details see `~astropy.nddata.utils.Cutout2D`.
        name : str
            Name of the new dataset.

        Returns
        -------
        cutout : `MapDataset`
            Cutout map dataset.
        """
        name = make_name(name)
        kwargs = {"gti": self.gti, "name": name}
        cutout_kwargs = {"position": position, "width": width, "mode": mode}

        if self.counts is not None:
            kwargs["counts"] = self.counts.cutout(**cutout_kwargs)

        if self.exposure is not None:
            kwargs["exposure"] = self.exposure.cutout(**cutout_kwargs)

        if self.background is not None and self.stat_type == "cash":
            kwargs["background"] = self.npred_background().cutout(**cutout_kwargs)

        if self.edisp is not None:
            kwargs["edisp"] = self.edisp.cutout(**cutout_kwargs)

        if self.psf is not None:
            kwargs["psf"] = self.psf.cutout(**cutout_kwargs)

        if self.mask_safe is not None:
            kwargs["mask_safe"] = self.mask_safe.cutout(**cutout_kwargs)

        if self.mask_fit is not None:
            kwargs["mask_fit"] = self.mask_fit.cutout(**cutout_kwargs)

        return self.__class__(**kwargs)

    def downsample(self, factor, axis_name=None, name=None):
        """Downsample map dataset.

        The PSFMap and EDispKernelMap are not downsampled, except if
        a corresponding axis is given.

        Parameters
        ----------
        factor : int
            Downsampling factor.
        axis_name : str
            Which non-spatial axis to downsample. By default only spatial axes are downsampled.
        name : str
            Name of the downsampled dataset.

        Returns
        -------
        dataset : `MapDataset` or `SpectrumDataset`
            Downsampled map dataset.
        """
        name = make_name(name)

        kwargs = {"gti": self.gti, "name": name}

        if self.counts is not None:
            kwargs["counts"] = self.counts.downsample(
                factor=factor,
                preserve_counts=True,
                axis_name=axis_name,
                weights=self.mask_safe,
            )

        if self.exposure is not None:
            if axis_name is None:
                kwargs["exposure"] = self.exposure.downsample(
                    factor=factor, preserve_counts=False, axis_name=None
                )
            else:
                kwargs["exposure"] = self.exposure.copy()

        if self.background is not None and self.stat_type == "cash":
            kwargs["background"] = self.npred_background().downsample(
                factor=factor, axis_name=axis_name, weights=self.mask_safe
            )
        if self.edisp is not None:
            if axis_name is not None:
                kwargs["edisp"] = self.edisp.downsample(
                    factor=factor, axis_name=axis_name
                )
            else:
                kwargs["edisp"] = self.edisp.copy()

        if self.psf is not None:
            kwargs["psf"] = self.psf.copy()

        if self.mask_safe is not None:
            kwargs["mask_safe"] = self.mask_safe.downsample(
                factor=factor, preserve_counts=False, axis_name=axis_name
            )

        if self.mask_fit is not None:
            kwargs["mask_fit"] = self.mask_fit.downsample(
                factor=factor, preserve_counts=False, axis_name=axis_name
            )

        return self.__class__(**kwargs)

    def pad(self, pad_width, mode="constant", name=None):
        """Pad the spatial dimensions of the dataset.

        The padding only applies to counts, masks, background and exposure.

        Counts, background and masks are padded with zeros, exposure is padded with edge value.

        Parameters
        ----------
        pad_width : {sequence, array_like, int}
            Number of pixels padded to the edges of each axis.
        name : str
            Name of the padded dataset.

        Returns
        -------
        dataset : `MapDataset`
            Padded map dataset.

        """
        name = make_name(name)
        kwargs = {"gti": self.gti, "name": name}

        if self.counts is not None:
            kwargs["counts"] = self.counts.pad(pad_width=pad_width, mode=mode)

        if self.exposure is not None:
            kwargs["exposure"] = self.exposure.pad(pad_width=pad_width, mode=mode)

        if self.background is not None:
            kwargs["background"] = self.npred_background().pad(pad_width=pad_width, mode=mode)

        if self.edisp is not None:
            kwargs["edisp"] = self.edisp.copy()

        if self.psf is not None:
            kwargs["psf"] = self.psf.copy()

        if self.mask_safe is not None:
            kwargs["mask_safe"] = self.mask_safe.pad(pad_width=pad_width, mode=mode)

        if self.mask_fit is not None:
            kwargs["mask_fit"] = self.mask_fit.pad(pad_width=pad_width, mode=mode)

        return self.__class__(**kwargs)

    def slice_by_idx(self, slices, name=None):
        """Slice sub dataset.

        The slicing only applies to the maps that define the corresponding axes.

        Parameters
        ----------
        slices : dict
            Dict of axes names and integers or `slice` object pairs. Contains one
            element for each non-spatial dimension. For integer indexing the
            corresponding axes is dropped from the map. Axes not specified in the
            dict are kept unchanged.
        name : str
            Name of the sliced dataset.

        Returns
        -------
        dataset : `MapDataset` or `SpectrumDataset`
            Sliced dataset
        """
        name = make_name(name)
        kwargs = {"gti": self.gti, "name": name}

        if self.counts is not None:
            kwargs["counts"] = self.counts.slice_by_idx(slices=slices)

        if self.exposure is not None:
            kwargs["exposure"] = self.exposure.slice_by_idx(slices=slices)

        if self.background is not None and self.stat_type == "cash":
            kwargs["background"] = self.npred_background().slice_by_idx(slices=slices)

        if self.edisp is not None:
            kwargs["edisp"] = self.edisp.slice_by_idx(slices=slices)

        if self.psf is not None:
            kwargs["psf"] = self.psf.slice_by_idx(slices=slices)

        if self.mask_safe is not None:
            kwargs["mask_safe"] = self.mask_safe.slice_by_idx(slices=slices)

        if self.mask_fit is not None:
            kwargs["mask_fit"] = self.mask_fit.slice_by_idx(slices=slices)

        return self.__class__(**kwargs)

    def reset_data_cache(self):
        """Reset data cache to free memory space"""
        for name in self._lazy_data_members:
            if self.__dict__.pop(name, False):
                log.info(f"Clearing {name} cache for dataset {self.name}")

    def resample_energy_axis(self, energy_axis, name=None):
        """Resample MapDataset over new reco energy axis.

        Counts are summed taking into account safe mask.

        Parameters
        ----------
        energy_axis : `~gammapy.maps.MapAxis`
            New reconstructed energy axis.
        name: str
            Name of the new dataset.

        Returns
        -------
        dataset: `MapDataset` or `SpectrumDataset`
            Resampled dataset .
        """
        name = make_name(name)

        kwargs = {}
        kwargs["name"] = name

        if self.gti:
            kwargs["gti"] = self.gti

        if self.exposure:
            kwargs["exposure"] = self.exposure

        if self.psf:
            kwargs["psf"] = self.psf

        if self.mask_safe is not None:
            kwargs["mask_safe"] = self.mask_safe.resample_axis(
                axis=energy_axis, ufunc=np.logical_or
            )

        if self.counts is not None:
            kwargs["counts"] = self.counts.resample_axis(
                axis=energy_axis, weights=self.mask_safe
            )

        if self.background is not None and self.stat_type == "cash":
            kwargs["background"] = self.npred_background().resample_axis(
                axis=energy_axis, weights=self.mask_safe
            )

        # Mask_safe or mask_irf??
        if isinstance(self.edisp, EDispKernelMap):
            kwargs["edisp"] = self.edisp.resample_energy_axis(
                energy_axis=energy_axis, weights=self.mask_safe_edisp
            )
        else:  # None or EDispMap
            kwargs["edisp"] = self.edisp

        return self.__class__(**kwargs)

    def to_image(self, name=None):
        """Create images by summing over the reconstructed energy axis.

        Parameters
        ----------
        name : str
            Name of the new dataset.

        Returns
        -------
        dataset : `MapDataset` or `SpectrumDataset`
            Dataset integrated over non-spatial axes.
        """
        energy_axis = self._geom.axes["energy"].squash()
        return self.resample_energy_axis(energy_axis=energy_axis, name=name)


class MapDatasetOnOff(MapDataset):
    """Map dataset for on-off likelihood fitting.

    Parameters
    ----------
    models : `~gammapy.modeling.models.Models`
        Source sky models.
    counts : `~gammapy.maps.WcsNDMap`
        Counts cube
    counts_off : `~gammapy.maps.WcsNDMap`
        Ring-convolved counts cube
    acceptance : `~gammapy.maps.WcsNDMap`
        Acceptance from the IRFs
    acceptance_off : `~gammapy.maps.WcsNDMap`
        Acceptance off
    exposure : `~gammapy.maps.WcsNDMap`
        Exposure cube
    mask_fit : `~gammapy.maps.WcsNDMap`
        Mask to apply to the likelihood for fitting.
    psf : `~gammapy.irf.PSFKernel`
        PSF kernel
    edisp : `~gammapy.irf.EDispKernel`
        Energy dispersion
    mask_safe : `~gammapy.maps.WcsNDMap`
        Mask defining the safe data range.
    gti : `~gammapy.data.GTI`
        GTI of the observation or union of GTI if it is a stacked observation
    meta_table : `~astropy.table.Table`
        Table listing informations on observations used to create the dataset.
        One line per observation for stacked datasets.
    name : str
        Name of the dataset.


    See Also
    --------
    MapDatasetOn, SpectrumDataset, FluxPointsDataset

    """

    stat_type = "wstat"
    tag = "MapDatasetOnOff"

    def __init__(
        self,
        models=None,
        counts=None,
        counts_off=None,
        acceptance=None,
        acceptance_off=None,
        exposure=None,
        mask_fit=None,
        psf=None,
        edisp=None,
        name=None,
        mask_safe=None,
        gti=None,
        meta_table=None,
    ):
        self.counts = counts
        self.counts_off = counts_off
        self.exposure = exposure

        if np.isscalar(acceptance):
            acceptance = Map.from_geom(
                self._geom, data=np.ones(self.data_shape) * acceptance
            )

        if np.isscalar(acceptance_off):
            acceptance_off = Map.from_geom(
                self._geom, data=np.ones(self.data_shape) * acceptance_off
            )

        self.acceptance = acceptance
        self.acceptance_off = acceptance_off
        self.mask_fit = mask_fit
        self.psf = psf
        self.edisp = edisp
        self._name = make_name(name)
        self.models = models
        self.mask_safe = mask_safe
        self.gti = gti
        self.meta_table = meta_table

    def __str__(self):
        str_ = super().__str__()

        counts_off = np.nan
        if self.counts_off is not None:
            counts_off = np.sum(self.counts_off.data)
        str_ += "\t{:32}: {:.0f} \n".format("Total counts_off", counts_off)

        acceptance = np.nan
        if self.acceptance is not None:
            acceptance = np.sum(self.acceptance.data)
        str_ += "\t{:32}: {:.0f} \n".format("Acceptance", acceptance)

        acceptance_off = np.nan
        if self.acceptance_off is not None:
            acceptance_off = np.sum(self.acceptance_off.data)
        str_ += "\t{:32}: {:.0f} \n".format("Acceptance off", acceptance_off)

        return str_.expandtabs(tabsize=4)

    @property
    def alpha(self):
        """Exposure ratio between signal and background regions

        See :ref:`wstat`

        Returns
        -------
        alpha : `Map`
            Alpha map
        """
        alpha = self.acceptance / self.acceptance_off
        alpha.data = np.nan_to_num(alpha.data)
        return alpha

    def npred_background(self):
        """Prediced background counts estimated from the marginalized likelihood estimate.

        See :ref:`wstat`

        Returns
        -------
        npred_background : `Map`
            Predicted background counts
        """
        mu_bkg = self.alpha.data * get_wstat_mu_bkg(
            n_on=self.counts.data,
            n_off=self.counts_off.data,
            alpha=self.alpha.data,
            mu_sig=self.npred_signal().data,
        )
        mu_bkg = np.nan_to_num(mu_bkg)
        return Map.from_geom(geom=self._geom, data=mu_bkg)

    def npred_off(self):
        """Predicted counts in the off region

        See :ref:`wstat`

        Returns
        -------
        npred_off : `Map`
            Predicted off counts
        """
        return self.npred_background() / self.alpha

    @property
    def background(self):
        """Computed as alpha * n_off

        See :ref:`wstat`

        Returns
        -------
        background : `Map`
            Background map
        """
        return self.alpha * self.counts_off

    def stat_array(self):
        """Likelihood per bin given the current model parameters"""
        mu_sig = self.npred_signal().data
        on_stat_ = wstat(
            n_on=self.counts.data,
            n_off=self.counts_off.data,
            alpha=list(self.alpha.data),
            mu_sig=mu_sig,
        )
        return np.nan_to_num(on_stat_)

    @classmethod
    def from_geoms(
        cls,
        geom,
        geom_exposure,
        geom_psf,
        geom_edisp,
        reference_time="2000-01-01",
        name=None,
        **kwargs,
    ):
        """Create a MapDatasetOnOff object  swith zero filled maps according to the specified geometries

        Parameters
        ----------
        geom : `gammapy.maps.WcsGeom`
            geometry for the counts, counts_off, acceptance and acceptance_off maps
        geom_exposure : `gammapy.maps.WcsGeom`
            geometry for the exposure map
        geom_psf : `gammapy.maps.WcsGeom`
            geometry for the psf map
        geom_edisp : `gammapy.maps.WcsGeom`
            geometry for the energy dispersion kernel map.
            If geom_edisp has a migra axis, this wil create an EDispMap instead.
        reference_time : `~astropy.time.Time`
            the reference time to use in GTI definition
        name : str
            Name of the returned dataset.

        Returns
        -------
        empty_maps : `MapDatasetOnOff`
            A MapDatasetOnOff containing zero filled maps
        """
        kwargs = kwargs.copy()
        kwargs["name"] = name

        for key in ["counts", "counts_off", "acceptance", "acceptance_off"]:
            kwargs[key] = Map.from_geom(geom, unit="")

        kwargs["exposure"] = Map.from_geom(geom_exposure, unit="m2 s")

        if geom_edisp.axes[0].name.lower() == "energy":
            kwargs["edisp"] = EDispKernelMap.from_geom(geom_edisp)
        else:
            kwargs["edisp"] = EDispMap.from_geom(geom_edisp)

        kwargs["psf"] = PSFMap.from_geom(geom_psf)
        kwargs["gti"] = GTI.create([] * u.s, [] * u.s, reference_time=reference_time)
        kwargs["mask_safe"] = Map.from_geom(geom, dtype=bool)

        return cls(**kwargs)

    @classmethod
    def from_map_dataset(
        cls, dataset, acceptance, acceptance_off, counts_off=None, name=None
    ):
        """Create on off dataset from a map dataset.

        Parameters
        ----------
        dataset : `MapDataset`
            Spectrum dataset defining counts, edisp, aeff, livetime etc.
        acceptance : `Map`
            Relative background efficiency in the on region.
        acceptance_off : `Map`
            Relative background efficiency in the off region.
        counts_off : `Map`
            Off counts map . If the dataset provides a background model,
            and no off counts are defined. The off counts are deferred from
            counts_off / alpha.
        name : str
            Name of the returned dataset.

        Returns
        -------
        dataset : `MapDatasetOnOff`
            Map dataset on off.

        """
        name = make_name(name)

        if counts_off is None and dataset.background is not None:
            alpha = acceptance / acceptance_off
            counts_off = dataset.npred_background() / alpha

        return cls(
            counts=dataset.counts,
            exposure=dataset.exposure,
            counts_off=counts_off,
            edisp=dataset.edisp,
            gti=dataset.gti,
            mask_safe=dataset.mask_safe,
            mask_fit=dataset.mask_fit,
            acceptance=acceptance,
            acceptance_off=acceptance_off,
            name=name,
            psf=dataset.psf,
        )

    def to_map_dataset(self, name=None):
        """ Convert a MapDatasetOnOff to  MapDataset
        The background model template is taken as alpha*counts_off

        Parameters:
        -----------
        name: str
            Name of the new dataset

        Returns:
        -------
        dataset: `MapDataset`
            MapDatset with cash statistics
        """

        name = make_name(name)

        return MapDataset(
            counts=self.counts,
            exposure=self.exposure,
            psf=self.psf,
            edisp=self.edisp,
            name=name,
            gti=self.gti,
            mask_fit=self.mask_fit,
            mask_safe=self.mask_safe,
            background=self.counts_off * self.alpha,
            meta_table=self.meta_table,
        )

    @property
    def _is_stackable(self):
        """Check if the Dataset contains enough information to be stacked"""
        if (
            self.acceptance_off is None
            or self.acceptance is None
            or self.counts_off is None
        ):
            return False
        else:
            return True

    def stack(self, other):
        r"""Stack another dataset in place.

        The ``acceptance`` of the stacked dataset is normalized to 1,
        and the stacked ``acceptance_off`` is scaled so that:

        .. math::
            \alpha_\text{stacked} =
            \frac{1}{a_\text{off}} =
            \frac{\alpha_1\text{OFF}_1 + \alpha_2\text{OFF}_2}{\text{OFF}_1 + OFF_2}

        Parameters
        ----------
        other : `MapDatasetOnOff`
            Other dataset
        """
        if not isinstance(other, MapDatasetOnOff):
            raise TypeError("Incompatible types for MapDatasetOnOff stacking")

        if not self._is_stackable or not other._is_stackable:
            raise ValueError("Cannot stack incomplete MapDatsetOnOff.")

        # Factor containing: self.alpha * self.counts_off + other.alpha * other.counts_off
        tmp_factor = self.background * self.mask_safe
        tmp_factor.stack(other.background, weights=other.mask_safe)

        # Stack the off counts (in place)
        self.counts_off.data[~self.mask_safe.data] = 0
        self.counts_off.stack(other.counts_off, weights=other.mask_safe)

        self.acceptance_off = self.counts_off / tmp_factor
        self.acceptance.data = np.ones(self.data_shape)

        super().stack(other)

    def stat_sum(self):
        """Total likelihood given the current model parameters."""
        return Dataset.stat_sum(self)

    def fake(self, npred_background, random_state="random-seed"):
        """Simulate fake counts (on and off) for the current model and reduced IRFs.

        This method overwrites the counts defined on the dataset object.

        Parameters
        ----------
        random_state : {int, 'random-seed', 'global-rng', `~numpy.random.RandomState`}
                Defines random number generator initialisation.
                Passed to `~gammapy.utils.random.get_random_state`.
        """
        random_state = get_random_state(random_state)
        npred = self.npred_signal()
        npred.data = random_state.poisson(npred.data)

        npred_bkg = random_state.poisson(npred_background.data)

        self.counts = npred + npred_bkg

        npred_off = npred_background / self.alpha
        npred_off.data = random_state.poisson(npred_off.data)
        self.counts_off = npred_off

    def to_hdulist(self):
        """Convert map dataset to list of HDUs.

        Returns
        -------
        hdulist : `~astropy.io.fits.HDUList`
            Map dataset list of HDUs.
        """
        hdulist = super().to_hdulist()
        exclude_primary = slice(1, None)

        del hdulist["BACKGROUND"]
        del hdulist["BACKGROUND_BANDS"]

        if self.counts_off is not None:
            hdulist += self.counts_off.to_hdulist(hdu="counts_off")[exclude_primary]

        if self.acceptance is not None:
            hdulist += self.acceptance.to_hdulist(hdu="acceptance")[exclude_primary]

        if self.acceptance_off is not None:
            hdulist += self.acceptance_off.to_hdulist(hdu="acceptance_off")[
                exclude_primary
            ]

        return hdulist

    @classmethod
    def from_hdulist(cls, hdulist, name=None):
        """Create map dataset from list of HDUs.

        Parameters
        ----------
        hdulist : `~astropy.io.fits.HDUList`
            List of HDUs.
        name : str
            Name of the new dataset.

        Returns
        -------
        dataset : `MapDataset`
            Map dataset.
        """
        kwargs = {}
        kwargs["name"] = name

        if "COUNTS" in hdulist:
            kwargs["counts"] = Map.from_hdulist(hdulist, hdu="counts")

        if "COUNTS_OFF" in hdulist:
            kwargs["counts_off"] = Map.from_hdulist(hdulist, hdu="counts_off")

        if "ACCEPTANCE" in hdulist:
            kwargs["acceptance"] = Map.from_hdulist(hdulist, hdu="acceptance")

        if "ACCEPTANCE_OFF" in hdulist:
            kwargs["acceptance_off"] = Map.from_hdulist(hdulist, hdu="acceptance_off")

        if "EXPOSURE" in hdulist:
            kwargs["exposure"] = Map.from_hdulist(hdulist, hdu="exposure")

        if "EDISP_MATRIX" in hdulist:
            kwargs["edisp"] = EDispKernel.from_hdulist(
                hdulist, hdu1="EDISP_MATRIX", hdu2="EDISP_MATRIX_EBOUNDS"
            )

        if "PSF_KERNEL" in hdulist:
            psf_map = Map.from_hdulist(hdulist, hdu="psf_kernel")
            kwargs["psf"] = PSFKernel(psf_map)

        if "MASK_SAFE" in hdulist:
            mask_safe = Map.from_hdulist(hdulist, hdu="mask_safe")
            kwargs["mask_safe"] = mask_safe

        if "MASK_FIT" in hdulist:
            mask_fit = Map.from_hdulist(hdulist, hdu="mask_fit")
            kwargs["mask_fit"] = mask_fit

        if "GTI" in hdulist:
            gti = GTI(Table.read(hdulist, hdu="GTI"))
            kwargs["gti"] = gti
        return cls(**kwargs)

    def info_dict(self, in_safe_data_range=True):
        """Basic info dict with summary statistics

        If a region is passed, then a spectrum dataset is
        extracted, and the corresponding info returned.

        Parameters
        ----------
        in_safe_data_range : bool
            Whether to sum only in the safe energy range

        Returns
        -------
        info_dict : dict
            Dictionary with summary info.
        """
        # TODO: remove code duplication with SpectrumDatasetOnOff
        info = super().info_dict(in_safe_data_range)

        if self.mask_safe and in_safe_data_range:
            mask = self.mask_safe.data.astype(bool)
        else:
            mask = slice(None)

        counts_off = np.nan
        if self.counts_off is not None:
            counts_off = self.counts_off.data[mask].sum()

        info["counts_off"] = counts_off

        acceptance = 1
        if self.acceptance:
            # TODO: handle energy dependent a_on / a_off
            acceptance = self.acceptance.data[mask].sum()

        info["acceptance"] = acceptance

        acceptance_off = np.nan
        if self.acceptance_off:
            acceptance_off = acceptance * counts_off / info["background"]

        info["acceptance_off"] = acceptance_off

        alpha = np.nan
        if self.acceptance_off and self.acceptance:
            alpha = np.mean(self.alpha.data[mask])

        info["alpha"] = alpha

        info["sqrt_ts"] = WStatCountsStatistic(
            info["counts"],
            info["counts_off"],
            acceptance / acceptance_off,
        ).sqrt_ts
        info["stat_sum"] = self.stat_sum()
        return info

    def to_spectrum_dataset(self, on_region, containment_correction=False, name=None):
        """Return a ~gammapy.datasets.SpectrumDatasetOnOff from on_region.

        Counts and OFF counts are summed in the on_region.

        Acceptance is the average of all acceptances while acceptance OFF
        is taken such that number of excess is preserved in the on_region.

        Effective area is taken from the average exposure divided by the livetime.
        Here we assume it is the sum of the GTIs.

        The energy dispersion kernel is obtained at the on_region center.
        Only regions with centers are supported.

        The model is not exported to the ~gammapy.dataset.SpectrumDataset.
        It must be set after the dataset extraction.

        Parameters
        ----------
        on_region : `~regions.SkyRegion`
            the input ON region on which to extract the spectrum
        containment_correction : bool
            Apply containment correction for point sources and circular on regions
        name : str
            Name of the new dataset.

        Returns
        -------
        dataset : `~gammapy.datasets.SpectrumDatasetOnOff`
            the resulting reduced dataset
        """
        from .spectrum import SpectrumDatasetOnOff

        dataset = super().to_spectrum_dataset(on_region, containment_correction, name)

        kwargs = {}
        if self.counts_off is not None:
           kwargs["counts_off"] = self.counts_off.get_spectrum(on_region, np.sum, weights=self.mask_safe)

        if self.acceptance is not None:
            kwargs["acceptance"] = self.acceptance.get_spectrum(on_region, np.mean, weights=self.mask_safe)
            norm = self.background.get_spectrum(on_region, np.sum, weights=self.mask_safe)
            acceptance_off = kwargs["acceptance"] * kwargs["counts_off"] / norm
            np.nan_to_num(acceptance_off.data, copy=False)
            kwargs["acceptance_off"] = acceptance_off

        return SpectrumDatasetOnOff.from_spectrum_dataset(dataset=dataset, **kwargs)

    def cutout(self, position, width, mode="trim", name=None):
        """Cutout map dataset.

        Parameters
        ----------
        position : `~astropy.coordinates.SkyCoord`
            Center position of the cutout region.
        width : tuple of `~astropy.coordinates.Angle`
            Angular sizes of the region in (lon, lat) in that specific order.
            If only one value is passed, a square region is extracted.
        mode : {'trim', 'partial', 'strict'}
            Mode option for Cutout2D, for details see `~astropy.nddata.utils.Cutout2D`.
        name : str
            Name of the new dataset.

        Returns
        -------
        cutout : `MapDatasetOnOff`
            Cutout map dataset.
        """
        cutout_kwargs = {
            "position": position,
            "width": width,
            "mode": mode,
            "name": name,
        }

        cutout_dataset = super().cutout(**cutout_kwargs)

        del cutout_kwargs["name"]

        if self.counts_off is not None:
            cutout_dataset.counts_off = self.counts_off.cutout(**cutout_kwargs)

        if self.acceptance is not None:
            cutout_dataset.acceptance = self.acceptance.cutout(**cutout_kwargs)

        if self.acceptance_off is not None:
            cutout_dataset.acceptance_off = self.acceptance_off.cutout(**cutout_kwargs)

        return cutout_dataset

    def downsample(self, factor, axis_name=None, name=None):
        """Downsample map dataset.

        The PSFMap and EDispKernelMap are not downsampled, except if
        a corresponding axis is given.

        Parameters
        ----------
        factor : int
            Downsampling factor.
        axis_name : str
            Which non-spatial axis to downsample. By default only spatial axes are downsampled.
        name : str
            Name of the downsampled dataset.

        Returns
        -------
        dataset : `MapDatasetOnOff`
            Downsampled map dataset.
        """

        dataset = super().downsample(factor, axis_name, name)

        counts_off = None
        if self.counts_off is not None:
            counts_off = self.counts_off.downsample(
                factor=factor,
                preserve_counts=True,
                axis_name=axis_name,
                weights=self.mask_safe,
            )

        acceptance, acceptance_off = None, None
        if self.acceptance_off is not None:
            acceptance = self.acceptance.downsample(
                factor=factor, preserve_counts=False, axis_name=axis_name
            )
            factor = self.background.downsample(
                factor=factor,
                preserve_counts=True,
                axis_name=axis_name,
                weights=self.mask_safe,
            )
            acceptance_off = acceptance * counts_off / factor

        return self.__class__.from_map_dataset(
            dataset,
            acceptance=acceptance,
            acceptance_off=acceptance_off,
            counts_off=counts_off,
        )

    def pad(self):
        raise NotImplementedError

    def slice_by_idx(self, slices, name=None):
        """Slice sub dataset.

        The slicing only applies to the maps that define the corresponding axes.

        Parameters
        ----------
        slices : dict
            Dict of axes names and integers or `slice` object pairs. Contains one
            element for each non-spatial dimension. For integer indexing the
            corresponding axes is dropped from the map. Axes not specified in the
            dict are kept unchanged.
        name : str
            Name of the sliced dataset.

        Returns
        -------
        map_out : `Map`
            Sliced map object.
        """
        kwargs = {"name": name}
        dataset = super().slice_by_idx(slices, name)

        if self.counts_off is not None:
            kwargs["counts_off"] = self.counts_off.slice_by_idx(slices=slices)

        if self.acceptance is not None:
            kwargs["acceptance"] = self.acceptance.slice_by_idx(slices=slices)

        if self.acceptance_off is not None:
            kwargs["acceptance_off"] = self.acceptance_off.slice_by_idx(slices=slices)

        return self.from_map_dataset(dataset, **kwargs)

    def resample_energy_axis(self, energy_axis, name=None):
        """Resample MapDatasetOnOff over reconstructed energy edges.

        Counts are summed taking into account safe mask.

        Parameters
        ----------
        energy_axis : `~gammapy.maps.MapAxis`
            New reco energy axis.
        name: str
            Name of the new dataset.

        Returns
        -------
        dataset: `SpectrumDataset`
            Resampled spectrum dataset .
        """
        dataset = super().resample_energy_axis(energy_axis, name)

        counts_off = None
        if self.counts_off is not None:
            counts_off = self.counts_off
            counts_off = counts_off.resample_axis(
                axis=energy_axis, weights=self.mask_safe
            )

        acceptance = 1
        acceptance_off = None
        if self.acceptance is not None:
            acceptance = self.acceptance
            acceptance = acceptance.resample_axis(
                axis=energy_axis, weights=self.mask_safe
            )

            norm_factor = self.background.resample_axis(
                axis=energy_axis, weights=self.mask_safe
            )

            acceptance_off = acceptance * counts_off / norm_factor

        return self.__class__.from_map_dataset(
            dataset,
            acceptance=acceptance,
            acceptance_off=acceptance_off,
            counts_off=counts_off,
        )


class MapEvaluator:
    """Sky model evaluation on maps.

    This evaluates a sky model on a 3D map and convolves with the IRFs,
    and returns a map of the predicted counts.
    Note that background counts are not added.

    For now, we only make it work for 3D WCS maps with an energy axis.
    No HPX, no other axes, those can be added later here or via new
    separate model evaluator classes.

    Parameters
    ----------
    model : `~gammapy.modeling.models.SkyModel`
        Sky model
    exposure : `~gammapy.maps.Map`
        Exposure map
    psf : `~gammapy.irf.PSFKernel`
        PSF kernel
    edisp : `~gammapy.irf.EDispKernel`
        Energy dispersion
    gti : `~gammapy.data.GTI`
        GTI of the observation or union of GTI if it is a stacked observation
    evaluation_mode : {"local", "global"}
        Model evaluation mode.
        The "local" mode evaluates the model components on smaller grids to save computation time.
        This mode is recommended for local optimization algorithms.
        The "global" evaluation mode evaluates the model components on the full map.
        This mode is recommended for global optimization algorithms.
    use_cache : bool
        Use npred caching.
    """

    def __init__(
        self,
        model=None,
        exposure=None,
        psf=None,
        edisp=None,
        gti=None,
        evaluation_mode="local",
        use_cache=True,
    ):

        self.model = model
        self.exposure = exposure
        self.psf = psf
        self.edisp = edisp
        self.gti = gti
        self.contributes = True
        self.use_cache = use_cache

        if evaluation_mode not in {"local", "global"}:
            raise ValueError(f"Invalid evaluation_mode: {evaluation_mode!r}")

        self.evaluation_mode = evaluation_mode

        # TODO: this is preliminary solution until we have further unified the model handling
        if isinstance(self.model, BackgroundModel) or self.model.spatial_model is None:
            self.evaluation_mode = "global"

        # define cached computations
        self._compute_npred = lru_cache()(self._compute_npred)
        self._compute_npred_psf_after_edisp = lru_cache()(self._compute_npred_psf_after_edisp)
        self._compute_flux_spatial = lru_cache()(self._compute_flux_spatial)
        self._cached_parameter_values = None
        self._cached_parameter_values_spatial = None

    # workaround for the lru_cache pickle issue
    # see e.g. https://github.com/cloudpipe/cloudpickle/issues/178
    def __getstate__(self):
        state = self.__dict__.copy()
        for key, value in state.items():
            func = getattr(value, "__wrapped__", None)
            if func is not None:
                state[key] = func

        return state

    def __setstate__(self, state):
        for key, value in state.items():
            if key in ["_compute_npred", "_compute_flux_spatial"]:
                state[key] = lru_cache()(value)

        self.__dict__ = state

    @property
    def geom(self):
        """True energy map geometry (`~gammapy.maps.Geom`)"""
        return self.exposure.geom

    @property
    def needs_update(self):
        """Check whether the model component has drifted away from its support."""
        # TODO: simplify and clean up
        if isinstance(self.model, BackgroundModel):
            return False
        elif self.exposure is None:
            return True
        elif self.evaluation_mode == "global" or self.model.evaluation_radius is None:
            return False
        else:
            position = self.model.position
            separation = self._init_position.separation(position)
            update = separation > (self.model.evaluation_radius + CUTOUT_MARGIN)

        return update

    def update(self, exposure, psf, edisp, geom):
        """Update MapEvaluator, based on the current position of the model component.

        Parameters
        ----------
        exposure : `~gammapy.maps.Map`
            Exposure map.
        psf : `gammapy.irf.PSFMap`
            PSF map.
        edisp : `gammapy.irf.EDispMap`
            Edisp map.
        geom : `WcsGeom`
            Counts geom
        """
        # TODO: simplify and clean up
        log.debug("Updating model evaluator")
        # cache current position of the model component

        # lookup edisp
        if edisp:
            energy_axis = geom.axes["energy"]
            self.edisp = edisp.get_edisp_kernel(
                self.model.position, energy_axis=energy_axis
            )

        if isinstance(psf, PSFMap):
            if self.apply_psf_after_edisp:
                geom = geom.as_energy_true
            else:
                geom = exposure.geom

            # lookup psf
            self.psf = psf.get_psf_kernel(self.model.position, geom=geom)
        else:
            self.psf = psf

        if self.evaluation_mode == "local" and self.model.evaluation_radius is not None:
            self._init_position = self.model.position
            if self.psf is not None:
                psf_width = np.max(self.psf.psf_kernel_map.geom.width)
            else:
                psf_width = 0 * u.deg

            width = psf_width + 2 * (self.model.evaluation_radius + CUTOUT_MARGIN)
            try:
                self.exposure = exposure.cutout(
                    position=self.model.position, width=width
                )
                self.contributes = True
            except (NoOverlapError, ValueError):
                self.contributes = False
        else:
            self.exposure = exposure

        self._compute_npred.cache_clear()
        self._compute_flux_spatial.cache_clear()
        self._compute_npred_psf_after_edisp.cache_clear()

    def compute_dnde(self):
        """Compute model differential flux at map pixel centers.

        Returns
        -------
        model_map : `~gammapy.maps.Map`
            Sky cube with data filled with evaluated model values.
            Units: ``cm-2 s-1 TeV-1 deg-2``
        """
        return self.model.evaluate_geom(self.geom, self.gti)

    def compute_flux(self):
        """Compute flux"""
        return self.model.integrate_geom(self.geom, self.gti)

    def compute_flux_psf_convolved(self):
        """Compute psf convolved and temporal model corrected flux."""
        value = self.compute_flux_spectral()

        if self.model.spatial_model and not isinstance(self.geom, RegionGeom):
            value = value * self.compute_flux_spatial().quantity

        if self.model.temporal_model:
            value *= self.compute_temporal_norm()

        return Map.from_geom(geom=self.geom, data=value.value, unit=value.unit)

    def _compute_flux_spatial(self):
        """Compute spatial flux"""
        value = self.model.spatial_model.integrate_geom(self.geom)
        if self.psf and self.model.apply_irf["psf"]:
            value = self.apply_psf(value)
        return value

    def compute_flux_spatial(self):
        """Compute spatial flux using caching"""
        if self.parameters_spatial_changed or not self.use_cache:
            self._compute_flux_spatial.cache_clear()
        return self._compute_flux_spatial()

    def compute_flux_spectral(self):
        """Compute spectral flux"""
        energy = self.geom.axes["energy_true"].edges
        value = self.model.spectral_model.integral(
            energy[:-1], energy[1:],
        )
        return value.reshape((-1, 1, 1))

    def compute_temporal_norm(self):
        """Compute temporal norm """
        integral = self.model.temporal_model.integral(
            self.gti.time_start, self.gti.time_stop
        )
        return np.sum(integral)

    def apply_exposure(self, flux):
        """Compute npred cube

        For now just divide flux cube by exposure
        """
        npred = (flux.quantity * self.exposure.quantity).to_value("")
        return Map.from_geom(self.geom, data=npred, unit="")

    def apply_psf(self, npred):
        """Convolve npred cube with PSF"""
        tmp = npred.convolve(self.psf)
        tmp.data[tmp.data < 0.0] = 0
        return tmp

    def apply_edisp(self, npred):
        """Convolve map data with energy dispersion.

        Parameters
        ----------
        npred : `~gammapy.maps.Map`
            Predicted counts in true energy bins

        Returns
        -------
        npred_reco : `~gammapy.maps.Map`
            Predicted counts in reco energy bins
        """
        return npred.apply_edisp(self.edisp)

    def _compute_npred(self):
        """Compute npred"""
        if isinstance(self.model, BackgroundModel):
            npred = self.model.evaluate()
        else:
            flux_conv = self.compute_flux_psf_convolved()

            if self.model.apply_irf["exposure"]:
                npred = self.apply_exposure(flux_conv)

            if self.model.apply_irf["edisp"]:
                npred = self.apply_edisp(npred)

        return npred

    @property
    def apply_psf_after_edisp(self):
        """"""
        if not isinstance(self.model, BackgroundModel):
            return self.model.apply_irf.get("psf_after_edisp")

    # TODO: remove again if possible...
    def _compute_npred_psf_after_edisp(self):
        if isinstance(self.model, BackgroundModel):
            return self.model.evaluate()

        flux = self.compute_flux()

        npred = self.apply_exposure(flux)

        if self.model.apply_irf["edisp"]:
            npred = self.apply_edisp(npred)

        if self.model.apply_irf["psf"]:
            npred = self.apply_psf(npred)

        return npred

    def compute_npred(self):
        """Evaluate model predicted counts.

        Returns
        -------
        npred : `~gammapy.maps.Map`
            Predicted counts on the map (in reco energy bins)
        """
        if self.apply_psf_after_edisp:
            if self.parameters_changed or not self.use_cache:
                self._compute_npred_psf_after_edisp.cache_clear()

            return self._compute_npred_psf_after_edisp()

        if self.parameters_changed or not self.use_cache:
            self._compute_npred.cache_clear()

        return self._compute_npred()

    @property
    def parameters_changed(self):
        """Parameters changed"""
        values = self.model.parameters.values

        # TODO: possibly allow for a tolerance here?
        changed = ~np.all(self._cached_parameter_values == values)

        if changed:
            self._cached_parameter_values = values

        return changed

    @property
    def parameters_spatial_changed(self):
        """Parameters changed"""
        values = self.model.spatial_model.parameters.values

        # TODO: possibly allow for a tolerance here?
        changed = ~np.all(self._cached_parameter_values_spatial == values)

        if changed:
            self._cached_parameter_values_spatial = values

        return changed<|MERGE_RESOLUTION|>--- conflicted
+++ resolved
@@ -7,11 +7,7 @@
 from astropy.nddata.utils import NoOverlapError
 from astropy.table import Table
 from astropy.utils import lazyproperty
-<<<<<<< HEAD
-from regions import SkyRegion, CircleSkyRegion, RectangleSkyRegion
-=======
 from regions import CircleSkyRegion
->>>>>>> f1573d83
 from gammapy.data import GTI
 from gammapy.irf import EDispKernel
 from gammapy.irf.edisp_map import EDispMap, EDispKernelMap
@@ -750,7 +746,6 @@
         kwargs.setdefault("cmap", "coolwarm")
         kwargs.setdefault("vmin", -5)
         kwargs.setdefault("vmax", 5)
-<<<<<<< HEAD
         _, ax, _ = residuals.plot(ax, **kwargs)
 
         return ax
@@ -850,34 +845,6 @@
         pix_region.plot(ax=ax_spatial)
 
         return ax_spatial, ax_spectral
-=======
-        spatial_residuals.plot(ax=ax_image, add_cbar=True, **kwargs)
-
-        # Spectral residuals
-        if region:
-            ax_spec = fig.add_subplot(1, 2, 2)
-            counts_spec = counts.get_spectrum(region=region)
-            npred_spec = npred.get_spectrum(region=region)
-            residuals = self._compute_residuals(counts_spec, npred_spec, method)
-            if method == "diff":
-                yerr = np.sqrt((counts_spec.data + npred_spec.data).flatten())
-            else:
-                yerr = np.ones_like(residuals.data.flatten())
-            ax = residuals.plot(yerr=yerr, fmt=".", capsize=2, lw=1)
-            ax.set_yscale("linear")
-            ax.axhline(0, color="black", lw=0.5)
-            ymax = 1.05 * np.nanmax(residuals.data + yerr.data)
-            ymin = 1.05 * np.nanmin(residuals.data - yerr.data)
-            plt.ylim(ymin, ymax)
-            label = self._residuals_labels[method]
-            plt.ylabel(f"Residuals ({label})")
-
-            # Overlay spectral extraction region on the spatial residuals
-            pix_region = region.to_pixel(wcs=spatial_residuals.geom.wcs)
-            pix_region.plot(ax=ax_image)
-
-        return ax_image, ax_spec
->>>>>>> f1573d83
 
     @lazyproperty
     def _counts_data(self):
