# Licensed under a 3-clause BSD style license - see LICENSE.rst
"""Unit tests for the Fit class"""
import pytest
from numpy.testing import assert_allclose
from astropy.table import Table
from gammapy.datasets import Dataset
from gammapy.modeling import Fit, Parameter
from gammapy.modeling.models import Model, Models
from gammapy.utils.testing import requires_dependency

pytest.importorskip("iminuit")


class MyModel(Model):
    x = Parameter("x", 2)
    y = Parameter("y", 3e2)
    z = Parameter("z", 4e-2)
    name = "test"
    datasets_names = ["test"]
    type = "model"


class MyDataset(Dataset):
    tag = "MyDataset"

    def __init__(self, name="test"):
        self._name = name
        self._models = Models([MyModel(x=1.99, y=2.99e3, z=3.99e-2)])
        self.data_shape = (1,)
        self.meta_table = Table()

    @property
    def models(self):
        return self._models

    def stat_sum(self):
        # self._model.parameters = parameters
        x, y, z = [p.value for p in self.models.parameters]
        x_opt, y_opt, z_opt = 2, 3e2, 4e-2
        return (x - x_opt) ** 2 + (y - y_opt) ** 2 + (z - z_opt) ** 2

    def fcn(self):
        x, y, z = [p.value for p in self.models.parameters]
        x_opt, y_opt, z_opt = 2, 3e5, 4e-5
        x_err, y_err, z_err = 0.2, 3e4, 4e-6
        return (
            ((x - x_opt) / x_err) ** 2
            + ((y - y_opt) / y_err) ** 2
            + ((z - z_opt) / z_err) ** 2
        )

    def stat_array(self):
        """Statistic array, one value per data point."""


<<<<<<< HEAD
@requires_dependency("sherpa")
@pytest.mark.parametrize("backend", ["sherpa", "scipy"])
def test_warning_no_covariance(backend, caplog):
   dataset = MyDataset()
   fit = Fit([dataset])
   result = fit.run(backend=backend)
   assert caplog.records[-1].levelname == "WARNING"
   assert caplog.records[-1].message == "No covariance estimate - not supported by this backend."
=======
@requires_dependency("iminuit")
@requires_dependency("sherpa")
@pytest.mark.parametrize("backend", ["sherpa", "scipy"])
def test_optimize_backend_and_covariance(backend):
    dataset = MyDataset()

    if backend == "scipy":
        kwargs = {"method": "L-BFGS-B"}
    else:
        kwargs = {}

    kwargs["backend"] = backend

    fit = Fit(optimize_opts=kwargs)
    result = fit.run([dataset])
    result = result["optimize_result"]

    pars = result.parameters
    assert_allclose(pars["x"].value, 2, rtol=1e-3)
    assert_allclose(pars["y"].value, 3e2, rtol=1e-3)
    assert_allclose(pars["z"].value, 4e-2, rtol=1e-2)

    assert_allclose(pars["x"].error, 1, rtol=1e-7)
    assert_allclose(pars["y"].error, 1, rtol=1e-7)
    assert_allclose(pars["z"].error, 1, rtol=1e-7)

    correlation = dataset.models.covariance.correlation
    assert_allclose(correlation[0, 1], 0, atol=1e-7)
    assert_allclose(correlation[0, 2], 0, atol=1e-7)
    assert_allclose(correlation[1, 2], 0, atol=1e-7)
>>>>>>> e744b42c


@pytest.mark.parametrize("backend", ["minuit"])
def test_run(backend):
    dataset = MyDataset()
    fit = Fit(backend=backend)
    result = fit.run([dataset])
    result = result["optimize_result"]
    pars = result.parameters

    assert result.success is True

    assert_allclose(pars["x"].value, 2, rtol=1e-3)
    assert_allclose(pars["y"].value, 3e2, rtol=1e-3)
    assert_allclose(pars["z"].value, 4e-2, rtol=1e-3)

    assert_allclose(pars["x"].error, 1, rtol=1e-7)
    assert_allclose(pars["y"].error, 1, rtol=1e-7)
    assert_allclose(pars["z"].error, 1, rtol=1e-7)

    correlation = dataset.models.covariance.correlation
    assert_allclose(correlation[0, 1], 0, atol=1e-7)
    assert_allclose(correlation[0, 2], 0, atol=1e-7)
    assert_allclose(correlation[1, 2], 0, atol=1e-7)


@requires_dependency("sherpa")
@pytest.mark.parametrize("backend", ["minuit", "sherpa", "scipy"])
def test_optimize(backend):
    dataset = MyDataset()

    if backend == "scipy":
        kwargs = {"method": "L-BFGS-B"}
    else:
        kwargs = {}

    fit = Fit(store_trace=True, backend=backend, optimize_opts=kwargs)
    result = fit.optimize([dataset])
    pars = dataset.models.parameters

    assert result.success is True
    assert_allclose(result.total_stat, 0, atol=1)

    assert_allclose(pars["x"].value, 2, rtol=1e-3)
    assert_allclose(pars["y"].value, 3e2, rtol=1e-3)
    assert_allclose(pars["z"].value, 4e-2, rtol=1e-2)

    assert len(result.trace) == result.nfev


# TODO: add some extra covariance tests, in addition to run
# Probably mainly if error message is OK if optimize didn't run first.
# def test_covariance():


@pytest.mark.parametrize("backend", ["minuit"])
def test_confidence(backend):
    dataset = MyDataset()
    fit = Fit(backend=backend)
    fit.optimize([dataset])
    result = fit.confidence(datasets=[dataset], parameter="x")

    assert result["success"] is True
    assert_allclose(result["errp"], 1)
    assert_allclose(result["errn"], 1)

    # Check that original value state wasn't changed
    assert_allclose(dataset.models.parameters["x"].value, 2)


@pytest.mark.parametrize("backend", ["minuit"])
def test_confidence_frozen(backend):
    dataset = MyDataset()
    dataset.models.parameters["x"].frozen = True
    fit = Fit(backend=backend)
    fit.optimize([dataset])
    result = fit.confidence(datasets=[dataset], parameter="y")

    assert result["success"] is True
    assert_allclose(result["errp"], 1)
    assert_allclose(result["errn"], 1)


def test_stat_profile():
    dataset = MyDataset()
    fit = Fit()
    fit.run([dataset])
    dataset.models.parameters["x"].scan_n_values = 3
    result = fit.stat_profile(datasets=[dataset], parameter="x")

    assert_allclose(result["x_scan"], [0, 2, 4], atol=1e-7)
    assert_allclose(result["stat_scan"], [4, 0, 4], atol=1e-7)
    assert len(result["fit_results"]) == 0

    # Check that original value state wasn't changed
    assert_allclose(dataset.models.parameters["x"].value, 2)


def test_stat_profile_reoptimize():
    dataset = MyDataset()
    fit = Fit()
    fit.run([dataset])

    dataset.models.parameters["y"].value = 0
    dataset.models.parameters["x"].scan_n_values = 3
    result = fit.stat_profile(datasets=[dataset], parameter="x", reoptimize=True)

    assert_allclose(result["x_scan"], [0, 2, 4], atol=1e-7)
    assert_allclose(result["stat_scan"], [4, 0, 4], atol=1e-7)
    assert_allclose(
        result["fit_results"][0].total_stat, result["stat_scan"][0], atol=1e-7
    )


def test_stat_surface():
    dataset = MyDataset()
    fit = Fit()
    fit.run([dataset])

    x_values = [1, 2, 3]
    y_values = [2e2, 3e2, 4e2]

    dataset.models.parameters["x"].scan_values = x_values
    dataset.models.parameters["y"].scan_values = y_values
    result = fit.stat_surface(datasets=[dataset], x="x", y="y")

    assert_allclose(result["x_scan"], x_values, atol=1e-7)
    assert_allclose(result["y_scan"], y_values, atol=1e-7)
    expected_stat = [
        [1.0001e04, 1.0000e00, 1.0001e04],
        [1.0000e04, 0.0000e00, 1.0000e04],
        [1.0001e04, 1.0000e00, 1.0001e04],
    ]
    assert_allclose(list(result["stat_scan"]), expected_stat, atol=1e-7)
    assert len(result["fit_results"]) == 0

    # Check that original value state wasn't changed
    assert_allclose(dataset.models.parameters["x"].value, 2)
    assert_allclose(dataset.models.parameters["y"].value, 3e2)


def test_stat_surface_reoptimize():
    dataset = MyDataset()
    fit = Fit()
    fit.run([dataset])

    x_values = [1, 2, 3]
    y_values = [2e2, 3e2, 4e2]

    dataset.models.parameters["z"].value = 0
    dataset.models.parameters["x"].scan_values = x_values
    dataset.models.parameters["y"].scan_values = y_values

    result = fit.stat_surface(
        datasets=[dataset], x="x", y="y", reoptimize=True
    )

    assert_allclose(result["x_scan"], x_values, atol=1e-7)
    assert_allclose(result["y_scan"], y_values, atol=1e-7)
    expected_stat = [
        [1.0001e04, 1.0000e00, 1.0001e04],
        [1.0000e04, 0.0000e00, 1.0000e04],
        [1.0001e04, 1.0000e00, 1.0001e04],
    ]

    assert_allclose(list(result["stat_scan"]), expected_stat, atol=1e-7)
    assert_allclose(
        result["fit_results"][0][0].total_stat, result["stat_scan"][0][0], atol=1e-7
    )


def test_stat_contour():
    dataset = MyDataset()
    dataset.models.parameters["x"].frozen = True
    fit = Fit(backend="minuit")
    fit.optimize([dataset])
    result = fit.stat_contour(datasets=[dataset], x="y", y="z")

    assert result["success"] is True

    x = result["y"]
    assert_allclose(len(x), 10)
    assert_allclose(x[0], 299, rtol=1e-5)
    assert_allclose(x[-1], 299.292893, rtol=1e-5)
    y = result["z"]
    assert_allclose(len(y), 10)
    assert_allclose(y[0], 0.04, rtol=1e-5)
    assert_allclose(y[-1], 0.747107, rtol=1e-5)

    # Check that original value state wasn't changed
    assert_allclose(dataset.models.parameters["y"].value, 300)<|MERGE_RESOLUTION|>--- conflicted
+++ resolved
@@ -53,16 +53,6 @@
         """Statistic array, one value per data point."""
 
 
-<<<<<<< HEAD
-@requires_dependency("sherpa")
-@pytest.mark.parametrize("backend", ["sherpa", "scipy"])
-def test_warning_no_covariance(backend, caplog):
-   dataset = MyDataset()
-   fit = Fit([dataset])
-   result = fit.run(backend=backend)
-   assert caplog.records[-1].levelname == "WARNING"
-   assert caplog.records[-1].message == "No covariance estimate - not supported by this backend."
-=======
 @requires_dependency("iminuit")
 @requires_dependency("sherpa")
 @pytest.mark.parametrize("backend", ["sherpa", "scipy"])
@@ -93,7 +83,6 @@
     assert_allclose(correlation[0, 1], 0, atol=1e-7)
     assert_allclose(correlation[0, 2], 0, atol=1e-7)
     assert_allclose(correlation[1, 2], 0, atol=1e-7)
->>>>>>> e744b42c
 
 
 @pytest.mark.parametrize("backend", ["minuit"])
