--- conflicted
+++ resolved
@@ -16,14 +16,7 @@
 
 
 class SourceCatalogObjectHWCBase(SourceCatalogObject, abc.ABC):
-<<<<<<< HEAD
-    """One source from the HAWC 2HWC catalog.
-
-    Catalog is represented by `~gammapy.catalog.SourceCatalog2HWC`.
-    """
-=======
     """Base class for the HAWC catalogs objects"""
->>>>>>> e744b42c
 
     _source_name_key = "source_name"
 
@@ -109,8 +102,6 @@
         else:
             raise ValueError(f"Invalid which: {which!r}")
 
-<<<<<<< HEAD
-=======
     def _info_spectrum_one(self, idx):
         d = self.data
         ss = f"Spectrum {idx}:\n"
@@ -149,7 +140,6 @@
 
         return model
 
->>>>>>> e744b42c
     def spatial_model(self, which="point"):
         """Spatial model (`~gammapy.modeling.models.SpatialModel`).
 
@@ -195,35 +185,6 @@
         )
 
 
-class SourceCatalogObject2HWC(SourceCatalogObjectHWCBase):
-    def spectral_model(self, which="point"):
-        """Spectral model (`~gammapy.modeling.models.PowerLawSpectralModel`).
-
-        * ``which="point"`` -- Spectral model under the point source assumption.
-        * ``which="extended"`` -- Spectral model under the extended source assumption.
-          Only available for some sources. Raise ValueError if not available.
-        """
-        idx = self._get_idx(which)
-
-        pars = {
-            "reference": "7 TeV",
-            "amplitude": self.data[f"spec{idx}_dnde"],
-            "index": -self.data[f"spec{idx}_index"],
-        }
-
-        errs = {
-            "amplitude": self.data[f"spec{idx}_dnde_err"],
-            "index": self.data[f"spec{idx}_index_err"],
-        }
-
-        model = Model.create("PowerLawSpectralModel", "spectral", **pars)
-
-        for name, value in errs.items():
-            model.parameters[name].error = value
-
-        return model
-
-
 class SourceCatalog2HWC(SourceCatalog):
     """HAWC 2HWC catalog.
 
@@ -259,31 +220,6 @@
 
 
 class SourceCatalogObject3HWC(SourceCatalogObjectHWCBase):
-<<<<<<< HEAD
-    def spectral_model(self, which="point"):
-        """Spectral model (`~gammapy.modeling.models.PowerLawSpectralModel`).
-
-        * ``which="point"`` -- Spectral model under the point source assumption.
-        * ``which="extended"`` -- Spectral model under the extended source assumption.
-          Only available for some sources. Raise ValueError if not available.
-        """
-        idx = self._get_idx(which)
-
-        pars = {
-            "reference": "7 TeV",
-            "amplitude": self.data[f"spec{idx}_dnde"],
-            "index": -self.data[f"spec{idx}_index"],
-        }
-
-        errs = {
-            "index_err": 0.5
-            * (
-                self.data[f"spec_{idx}_index_errp"]
-                + self.data[f"spec_{idx}_index_errn"]
-            ),
-            "amplitude_err": 0.5
-            * (self.data[f"spec_{idx}_dnde_errp"] + self.data[f"spec_{idx}_dnde_errp"]),
-=======
     """One source from the HAWC 3HWC catalog.
 
     Catalog is represented by `~gammapy.catalog.SourceCatalog3HWC`.
@@ -330,7 +266,6 @@
             * (self.data[f"spec0_index_errp"] + self.data[f"spec0_index_errn"]),
             "amplitude": 0.5
             * (self.data[f"spec0_dnde_errp"] + self.data[f"spec0_dnde_errp"]),
->>>>>>> e744b42c
         }
 
         model = Model.create("PowerLawSpectralModel", "spectral", **pars)
@@ -340,8 +275,6 @@
 
         return model
 
-<<<<<<< HEAD
-=======
     def spatial_model(self):
         """Spatial model (`~gammapy.modeling.models.SpatialModel`)."""
         pars = {"lon_0": self.data.glon, "lat_0": self.data.glat, "frame": "galactic"}
@@ -372,7 +305,6 @@
             name=self.name,
         )
 
->>>>>>> e744b42c
 
 class SourceCatalog3HWC(SourceCatalog):
     """HAWC 3HWC catalog.
