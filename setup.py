#!/usr/bin/env python
# Licensed under a 3-clause BSD style license - see LICENSE.rst

import glob
import os
import sys

import ah_bootstrap
from setuptools import setup

# A dirty hack to get around some early import/configurations ambiguities
if sys.version_info[0] >= 3:
    import builtins
else:
    import __builtin__ as builtins
builtins._ASTROPY_SETUP_ = True

<<<<<<< HEAD
import astropy
from astropy.setup_helpers import (register_commands, adjust_compiler,
                                   filter_packages, update_package_files,
                                   get_debug_option)
from astropy.version_helpers import get_git_devstr, generate_version_py

import gammapy

# Set affiliated package-specific settings
PACKAGENAME = 'gammapy'
DESCRIPTION = 'Gamma-ray astronomy high-level data analysis Python package'
LONG_DESCRIPTION = ''
AUTHOR = 'Christoph Deil'
AUTHOR_EMAIL = 'Deil.Christoph@gmail.com'
LICENSE = 'BSD'
URL = 'https://github.com/gammapy/gammapy'
=======
from astropy_helpers.setup_helpers import (
    register_commands, adjust_compiler, get_debug_option, get_package_info)
from astropy_helpers.git_helpers import get_git_devstr
from astropy_helpers.version_helpers import generate_version_py

# Get some values from the setup.cfg
from distutils import config
conf = config.ConfigParser()
conf.read(['setup.cfg'])
metadata = dict(conf.items('metadata'))

PACKAGENAME = metadata.get('package_name', 'packagename')
DESCRIPTION = metadata.get('description', 'Astropy affiliated package')
AUTHOR = metadata.get('author', '')
AUTHOR_EMAIL = metadata.get('author_email', '')
LICENSE = metadata.get('license', 'unknown')
URL = metadata.get('url', 'http://astropy.org')

# Get the long description from the package's docstring
__import__(PACKAGENAME)
package = sys.modules[PACKAGENAME]
LONG_DESCRIPTION = package.__doc__

# Store the package name in a built-in variable so it's easy
# to get from other parts of the setup infrastructure
builtins._ASTROPY_PACKAGE_NAME_ = PACKAGENAME
>>>>>>> a5836ff6

# VERSION should be PEP386 compatible (http://www.python.org/dev/peps/pep-0386)
VERSION = '0.1'

# Indicates if this version is a release version
RELEASE = 'dev' not in VERSION

if not RELEASE:
    VERSION += get_git_devstr(False)

# Populate the dict of setup command overrides; this should be done before
# invoking any other functionality from distutils since it can potentially
# modify distutils' behavior.
cmdclassd = register_commands(PACKAGENAME, VERSION, RELEASE)

# Adjust the compiler in case the default on this platform is to use a
# broken one.
adjust_compiler(PACKAGENAME)

# Freeze build information in version.py
generate_version_py(PACKAGENAME, VERSION, RELEASE,
                    get_debug_option(PACKAGENAME))

# Treat everything in scripts except README.rst as a script to be installed
scripts = [fname for fname in glob.glob(os.path.join('scripts', '*'))
           if os.path.basename(fname) != 'README.rst']

<<<<<<< HEAD
# Additional C extensions that are not Cython-based should be added here.
extensions = []

# A dictionary to keep track of all package data to install
package_data = {}
=======
>>>>>>> a5836ff6

# Get configuration information from all of the various subpackages.
# See the docstring for setup_helpers.update_package_files for more
# details.
package_info = get_package_info()

# Add the project-global data
package_info['package_data'].setdefault(PACKAGENAME, [])
package_info['package_data'][PACKAGENAME].append('data/*')

# Include all .c files, recursively, including those generated by
# Cython, since we can not do this in MANIFEST.in with a "dynamic"
# directory name.
c_files = []
for root, dirs, files in os.walk(PACKAGENAME):
    for filename in files:
        if filename.endswith('.c'):
            c_files.append(
                os.path.join(
                    os.path.relpath(root, PACKAGENAME), filename))
package_info['package_data'][PACKAGENAME].extend(c_files)

setup(name=PACKAGENAME,
      version=VERSION,
      description=DESCRIPTION,
      scripts=scripts,
      requires=['astropy'],
      install_requires=['astropy'],
      provides=[PACKAGENAME],
      author=AUTHOR,
      author_email=AUTHOR_EMAIL,
      license=LICENSE,
      url=URL,
      long_description=LONG_DESCRIPTION,
      classifiers=[
          'Intended Audience :: Science/Research',
          'License :: OSI Approved :: BSD License',
          'Operating System :: OS Independent',
          'Programming Language :: C',
          'Programming Language :: Cython',
          'Programming Language :: Python :: 2.6',
          'Programming Language :: Python :: 2.7',
          'Programming Language :: Python :: 3.2',
          'Programming Language :: Python :: 3.3',
          'Programming Language :: Python :: 3',
          'Programming Language :: Python :: Implementation :: CPython',
          'Topic :: Scientific/Engineering :: Astronomy',
          'Topic :: Scientific/Engineering :: Physics'
      ],
      cmdclass=cmdclassd,
      zip_safe=False,
<<<<<<< HEAD
      use_2to3=False
      )
=======
      use_2to3=True,
      **package_info
)
>>>>>>> a5836ff6
<|MERGE_RESOLUTION|>--- conflicted
+++ resolved
@@ -15,24 +15,6 @@
     import __builtin__ as builtins
 builtins._ASTROPY_SETUP_ = True
 
-<<<<<<< HEAD
-import astropy
-from astropy.setup_helpers import (register_commands, adjust_compiler,
-                                   filter_packages, update_package_files,
-                                   get_debug_option)
-from astropy.version_helpers import get_git_devstr, generate_version_py
-
-import gammapy
-
-# Set affiliated package-specific settings
-PACKAGENAME = 'gammapy'
-DESCRIPTION = 'Gamma-ray astronomy high-level data analysis Python package'
-LONG_DESCRIPTION = ''
-AUTHOR = 'Christoph Deil'
-AUTHOR_EMAIL = 'Deil.Christoph@gmail.com'
-LICENSE = 'BSD'
-URL = 'https://github.com/gammapy/gammapy'
-=======
 from astropy_helpers.setup_helpers import (
     register_commands, adjust_compiler, get_debug_option, get_package_info)
 from astropy_helpers.git_helpers import get_git_devstr
@@ -59,7 +41,6 @@
 # Store the package name in a built-in variable so it's easy
 # to get from other parts of the setup infrastructure
 builtins._ASTROPY_PACKAGE_NAME_ = PACKAGENAME
->>>>>>> a5836ff6
 
 # VERSION should be PEP386 compatible (http://www.python.org/dev/peps/pep-0386)
 VERSION = '0.1'
@@ -87,14 +68,6 @@
 scripts = [fname for fname in glob.glob(os.path.join('scripts', '*'))
            if os.path.basename(fname) != 'README.rst']
 
-<<<<<<< HEAD
-# Additional C extensions that are not Cython-based should be added here.
-extensions = []
-
-# A dictionary to keep track of all package data to install
-package_data = {}
-=======
->>>>>>> a5836ff6
 
 # Get configuration information from all of the various subpackages.
 # See the docstring for setup_helpers.update_package_files for more
@@ -146,11 +119,6 @@
       ],
       cmdclass=cmdclassd,
       zip_safe=False,
-<<<<<<< HEAD
       use_2to3=False
-      )
-=======
-      use_2to3=True,
       **package_info
-)
->>>>>>> a5836ff6
+)